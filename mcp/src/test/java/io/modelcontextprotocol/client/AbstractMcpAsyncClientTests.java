/*
 * Copyright 2024-2024 the original author or authors.
 */

package io.modelcontextprotocol.client;

import java.time.Duration;
import java.util.Map;
import java.util.Objects;
import java.util.concurrent.atomic.AtomicBoolean;
import java.util.concurrent.atomic.AtomicReference;
import java.util.function.Consumer;
import java.util.function.Function;

import io.modelcontextprotocol.spec.McpClientTransport;
import io.modelcontextprotocol.spec.McpError;
import io.modelcontextprotocol.spec.McpSchema;
import io.modelcontextprotocol.spec.McpSchema.CallToolRequest;
import io.modelcontextprotocol.spec.McpSchema.ClientCapabilities;
import io.modelcontextprotocol.spec.McpSchema.CreateMessageRequest;
import io.modelcontextprotocol.spec.McpSchema.CreateMessageResult;
import io.modelcontextprotocol.spec.McpSchema.GetPromptRequest;
import io.modelcontextprotocol.spec.McpSchema.Prompt;
import io.modelcontextprotocol.spec.McpSchema.Resource;
import io.modelcontextprotocol.spec.McpSchema.Root;
import io.modelcontextprotocol.spec.McpSchema.SubscribeRequest;
import io.modelcontextprotocol.spec.McpSchema.Tool;
import io.modelcontextprotocol.spec.McpSchema.UnsubscribeRequest;
import io.modelcontextprotocol.spec.McpTransport;
import org.junit.jupiter.api.AfterEach;
import org.junit.jupiter.api.BeforeEach;
import org.junit.jupiter.api.Disabled;
import org.junit.jupiter.api.Test;
import reactor.core.publisher.Mono;
import reactor.test.StepVerifier;

import static org.assertj.core.api.Assertions.assertThat;
import static org.assertj.core.api.Assertions.assertThatCode;
import static org.assertj.core.api.Assertions.assertThatThrownBy;

/**
 * Test suite for the {@link McpAsyncClient} that can be used with different
 * {@link McpTransport} implementations.
 *
 * @author Christian Tzolov
 * @author Dariusz Jędrzejczyk
 */
// KEEP IN SYNC with the class in mcp-test module
public abstract class AbstractMcpAsyncClientTests {

	private static final String ECHO_TEST_MESSAGE = "Hello MCP Spring AI!";

	abstract protected McpClientTransport createMcpTransport();

	protected void onStart() {
	}

	protected void onClose() {
	}

	protected Duration getRequestTimeout() {
		return Duration.ofSeconds(14);
	}

	protected Duration getInitializationTimeout() {
		return Duration.ofSeconds(2);
	}

	McpAsyncClient client(McpClientTransport transport) {
		return client(transport, Function.identity());
	}

	McpAsyncClient client(McpClientTransport transport, Function<McpClient.AsyncSpec, McpClient.AsyncSpec> customizer) {
		AtomicReference<McpAsyncClient> client = new AtomicReference<>();

		assertThatCode(() -> {
			McpClient.AsyncSpec builder = McpClient.async(transport)
				.requestTimeout(getRequestTimeout())
				.initializationTimeout(getInitializationTimeout())
				.capabilities(ClientCapabilities.builder().roots(true).build());
			builder = customizer.apply(builder);
			client.set(builder.build());
		}).doesNotThrowAnyException();

		return client.get();
	}

	void withClient(McpClientTransport transport, Consumer<McpAsyncClient> c) {
		withClient(transport, Function.identity(), c);
	}

	void withClient(McpClientTransport transport, Function<McpClient.AsyncSpec, McpClient.AsyncSpec> customizer,
			Consumer<McpAsyncClient> c) {
		var client = client(transport, customizer);
		try {
			c.accept(client);
		}
		finally {
			StepVerifier.create(client.closeGracefully()).expectComplete().verify(Duration.ofSeconds(10));
		}
	}

	@BeforeEach
	void setUp() {
		onStart();
	}

	@AfterEach
	void tearDown() {
		onClose();
	}

	<T> void verifyInitializationTimeout(Function<McpAsyncClient, Mono<T>> operation, String action) {
		withClient(createMcpTransport(), mcpAsyncClient -> {
			StepVerifier.withVirtualTime(() -> operation.apply(mcpAsyncClient))
				.expectSubscription()
				.thenAwait(getInitializationTimeout())
				.consumeErrorWith(e -> assertThat(e).isInstanceOf(McpError.class)
					.hasMessage("Client must be initialized before " + action))
				.verify();
		});
	}

	@Test
	void testConstructorWithInvalidArguments() {
		assertThatThrownBy(() -> McpClient.async(null).build()).isInstanceOf(IllegalArgumentException.class)
			.hasMessage("Transport must not be null");

		assertThatThrownBy(() -> McpClient.async(createMcpTransport()).requestTimeout(null).build())
			.isInstanceOf(IllegalArgumentException.class)
			.hasMessage("Request timeout must not be null");
	}

	@Test
	void testListToolsWithoutInitialization() {
		verifyInitializationTimeout(client -> client.listTools(null), "listing tools");
	}

	@Test
	void testListTools() {
		withClient(createMcpTransport(), mcpAsyncClient -> {
			StepVerifier.create(mcpAsyncClient.initialize().then(mcpAsyncClient.listTools(null)))
				.consumeNextWith(result -> {
					assertThat(result.tools()).isNotNull().isNotEmpty();

<<<<<<< HEAD
		StepVerifier.create(mcpAsyncClient.listTools(null)).consumeNextWith(result -> {
			assertThat(result.tools()).isNotNull().isNotEmpty();
			System.out.println(result.tools());
			Tool firstTool = result.tools().get(0);
			assertThat(firstTool.name()).isNotNull();
			assertThat(firstTool.description()).isNotNull();
		}).verifyComplete();
=======
					Tool firstTool = result.tools().get(0);
					assertThat(firstTool.name()).isNotNull();
					assertThat(firstTool.description()).isNotNull();
				})
				.verifyComplete();
		});
>>>>>>> 3e2139fa
	}

	@Test
	void testPingWithoutInitialization() {
		verifyInitializationTimeout(client -> client.ping(), "pinging the server");
	}

	@Test
	void testPing() {
		withClient(createMcpTransport(), mcpAsyncClient -> {
			StepVerifier.create(mcpAsyncClient.initialize().then(mcpAsyncClient.ping()))
				.expectNextCount(1)
				.verifyComplete();
		});
	}

	@Test
	void testCallToolWithoutInitialization() {
		CallToolRequest callToolRequest = new CallToolRequest("echo", Map.of("message", ECHO_TEST_MESSAGE));
		verifyInitializationTimeout(client -> client.callTool(callToolRequest), "calling tools");
	}

	@Test
	void testCallTool() {
		withClient(createMcpTransport(), mcpAsyncClient -> {
			CallToolRequest callToolRequest = new CallToolRequest("echo", Map.of("message", ECHO_TEST_MESSAGE));

			StepVerifier.create(mcpAsyncClient.initialize().then(mcpAsyncClient.callTool(callToolRequest)))
				.consumeNextWith(callToolResult -> {
					assertThat(callToolResult).isNotNull().satisfies(result -> {
						assertThat(result.content()).isNotNull();
						assertThat(result.isError()).isNull();
					});
				})
				.verifyComplete();
		});
	}

	@Test
	void testCallToolWithInvalidTool() {
		withClient(createMcpTransport(), mcpAsyncClient -> {
			CallToolRequest invalidRequest = new CallToolRequest("nonexistent_tool",
					Map.of("message", ECHO_TEST_MESSAGE));

			StepVerifier.create(mcpAsyncClient.initialize().then(mcpAsyncClient.callTool(invalidRequest)))
				.consumeErrorWith(
						e -> assertThat(e).isInstanceOf(McpError.class).hasMessage("Unknown tool: nonexistent_tool"))
				.verify();
		});
	}

	@Test
	void testListResourcesWithoutInitialization() {
		verifyInitializationTimeout(client -> client.listResources(null), "listing resources");
	}

	@Test
	void testListResources() {
		withClient(createMcpTransport(), mcpAsyncClient -> {
			StepVerifier.create(mcpAsyncClient.initialize().then(mcpAsyncClient.listResources(null)))
				.consumeNextWith(resources -> {
					assertThat(resources).isNotNull().satisfies(result -> {
						assertThat(result.resources()).isNotNull();

						if (!result.resources().isEmpty()) {
							Resource firstResource = result.resources().get(0);
							assertThat(firstResource.uri()).isNotNull();
							assertThat(firstResource.name()).isNotNull();
						}
					});
				})
				.verifyComplete();
		});
	}

	@Test
	void testMcpAsyncClientState() {
		withClient(createMcpTransport(), mcpAsyncClient -> {
			assertThat(mcpAsyncClient).isNotNull();
		});
	}

	@Test
	void testListPromptsWithoutInitialization() {
		verifyInitializationTimeout(client -> client.listPrompts(null), "listing " + "prompts");
	}

	@Test
	void testListPrompts() {
		withClient(createMcpTransport(), mcpAsyncClient -> {
			StepVerifier.create(mcpAsyncClient.initialize().then(mcpAsyncClient.listPrompts(null)))
				.consumeNextWith(prompts -> {
					assertThat(prompts).isNotNull().satisfies(result -> {
						assertThat(result.prompts()).isNotNull();

						if (!result.prompts().isEmpty()) {
							Prompt firstPrompt = result.prompts().get(0);
							assertThat(firstPrompt.name()).isNotNull();
							assertThat(firstPrompt.description()).isNotNull();
						}
					});
				})
				.verifyComplete();
		});
	}

	@Test
	void testGetPromptWithoutInitialization() {
		GetPromptRequest request = new GetPromptRequest("simple_prompt", Map.of());
		verifyInitializationTimeout(client -> client.getPrompt(request), "getting " + "prompts");
	}

	@Test
	void testGetPrompt() {
		withClient(createMcpTransport(), mcpAsyncClient -> {
			StepVerifier
				.create(mcpAsyncClient.initialize()
					.then(mcpAsyncClient.getPrompt(new GetPromptRequest("simple_prompt", Map.of()))))
				.consumeNextWith(prompt -> {
					assertThat(prompt).isNotNull().satisfies(result -> {
						assertThat(result.messages()).isNotEmpty();
						assertThat(result.messages()).hasSize(1);
					});
				})
				.verifyComplete();
		});
	}

	@Test
	void testRootsListChangedWithoutInitialization() {
		verifyInitializationTimeout(client -> client.rootsListChangedNotification(),
				"sending roots list changed notification");
	}

	@Test
	void testRootsListChanged() {
		withClient(createMcpTransport(), mcpAsyncClient -> {
			StepVerifier.create(mcpAsyncClient.initialize().then(mcpAsyncClient.rootsListChangedNotification()))
				.verifyComplete();
		});
	}

	@Test
	void testInitializeWithRootsListProviders() {
		withClient(createMcpTransport(), builder -> builder.roots(new Root("file:///test/path", "test-root")),
				client -> {
					StepVerifier.create(client.initialize().then(client.closeGracefully())).verifyComplete();
				});
	}

	@Test
	void testAddRoot() {
		withClient(createMcpTransport(), mcpAsyncClient -> {
			Root newRoot = new Root("file:///new/test/path", "new-test-root");
			StepVerifier.create(mcpAsyncClient.addRoot(newRoot)).verifyComplete();
		});
	}

	@Test
	void testAddRootWithNullValue() {
		withClient(createMcpTransport(), mcpAsyncClient -> {
			StepVerifier.create(mcpAsyncClient.addRoot(null))
				.consumeErrorWith(e -> assertThat(e).isInstanceOf(McpError.class).hasMessage("Root must not be null"))
				.verify();
		});
	}

	@Test
	void testRemoveRoot() {
		withClient(createMcpTransport(), mcpAsyncClient -> {
			Root root = new Root("file:///test/path/to/remove", "root-to-remove");
			StepVerifier.create(mcpAsyncClient.addRoot(root)).verifyComplete();

			StepVerifier.create(mcpAsyncClient.removeRoot(root.uri())).verifyComplete();
		});
	}

	@Test
	void testRemoveNonExistentRoot() {
		withClient(createMcpTransport(), mcpAsyncClient -> {
			StepVerifier.create(mcpAsyncClient.removeRoot("nonexistent-uri"))
				.consumeErrorWith(e -> assertThat(e).isInstanceOf(McpError.class)
					.hasMessage("Root with uri 'nonexistent-uri' not found"))
				.verify();
		});
	}

	@Test
	@Disabled
	void testReadResource() {
		withClient(createMcpTransport(), mcpAsyncClient -> {
			StepVerifier.create(mcpAsyncClient.listResources()).consumeNextWith(resources -> {
				if (!resources.resources().isEmpty()) {
					Resource firstResource = resources.resources().get(0);
					StepVerifier.create(mcpAsyncClient.readResource(firstResource)).consumeNextWith(result -> {
						assertThat(result).isNotNull();
						assertThat(result.contents()).isNotNull();
					}).verifyComplete();
				}
			}).verifyComplete();
		});
	}

	@Test
	void testListResourceTemplatesWithoutInitialization() {
		verifyInitializationTimeout(client -> client.listResourceTemplates(), "listing resource templates");
	}

	@Test
	void testListResourceTemplates() {
		withClient(createMcpTransport(), mcpAsyncClient -> {
			StepVerifier.create(mcpAsyncClient.initialize().then(mcpAsyncClient.listResourceTemplates()))
				.consumeNextWith(result -> {
					assertThat(result).isNotNull();
					assertThat(result.resourceTemplates()).isNotNull();
				})
				.verifyComplete();
		});
	}

	// @Test
	void testResourceSubscription() {
		withClient(createMcpTransport(), mcpAsyncClient -> {
			StepVerifier.create(mcpAsyncClient.listResources()).consumeNextWith(resources -> {
				if (!resources.resources().isEmpty()) {
					Resource firstResource = resources.resources().get(0);

					// Test subscribe
					StepVerifier.create(mcpAsyncClient.subscribeResource(new SubscribeRequest(firstResource.uri())))
						.verifyComplete();

					// Test unsubscribe
					StepVerifier.create(mcpAsyncClient.unsubscribeResource(new UnsubscribeRequest(firstResource.uri())))
						.verifyComplete();
				}
			}).verifyComplete();
		});
	}

	@Test
	void testNotificationHandlers() {
		AtomicBoolean toolsNotificationReceived = new AtomicBoolean(false);
		AtomicBoolean resourcesNotificationReceived = new AtomicBoolean(false);
		AtomicBoolean promptsNotificationReceived = new AtomicBoolean(false);

		withClient(createMcpTransport(),
				builder -> builder
					.toolsChangeConsumer(tools -> Mono.fromRunnable(() -> toolsNotificationReceived.set(true)))
					.resourcesChangeConsumer(
							resources -> Mono.fromRunnable(() -> resourcesNotificationReceived.set(true)))
					.promptsChangeConsumer(prompts -> Mono.fromRunnable(() -> promptsNotificationReceived.set(true))),
				mcpAsyncClient -> {
					StepVerifier.create(mcpAsyncClient.initialize())
						.expectNextMatches(Objects::nonNull)
						.verifyComplete();
				});
	}

	@Test
	void testInitializeWithSamplingCapability() {
		ClientCapabilities capabilities = ClientCapabilities.builder().sampling().build();
		CreateMessageResult createMessageResult = CreateMessageResult.builder()
			.message("test")
			.model("test-model")
			.build();
		withClient(createMcpTransport(),
				builder -> builder.capabilities(capabilities).sampling(request -> Mono.just(createMessageResult)),
				client -> {
					StepVerifier.create(client.initialize()).expectNextMatches(Objects::nonNull).verifyComplete();
				});
	}

	@Test
	void testInitializeWithAllCapabilities() {
		var capabilities = ClientCapabilities.builder()
			.experimental(Map.of("feature", "test"))
			.roots(true)
			.sampling()
			.build();

		Function<CreateMessageRequest, Mono<CreateMessageResult>> samplingHandler = request -> Mono
			.just(CreateMessageResult.builder().message("test").model("test-model").build());

		withClient(createMcpTransport(), builder -> builder.capabilities(capabilities).sampling(samplingHandler),
				client ->

				StepVerifier.create(client.initialize()).assertNext(result -> {
					assertThat(result).isNotNull();
					assertThat(result.capabilities()).isNotNull();
				}).verifyComplete());
	}

	// ---------------------------------------
	// Logging Tests
	// ---------------------------------------

	@Test
	void testLoggingLevelsWithoutInitialization() {
		verifyInitializationTimeout(client -> client.setLoggingLevel(McpSchema.LoggingLevel.DEBUG),
				"setting logging level");
	}

	@Test
	void testLoggingLevels() {
		withClient(createMcpTransport(), mcpAsyncClient -> {
			Mono<Void> testAllLevels = mcpAsyncClient.initialize().then(Mono.defer(() -> {
				Mono<Void> chain = Mono.empty();
				for (McpSchema.LoggingLevel level : McpSchema.LoggingLevel.values()) {
					chain = chain.then(mcpAsyncClient.setLoggingLevel(level));
				}
				return chain;
			}));

			StepVerifier.create(testAllLevels).verifyComplete();
		});
	}

	@Test
	void testLoggingConsumer() {
		AtomicBoolean logReceived = new AtomicBoolean(false);

		withClient(createMcpTransport(),
				builder -> builder.loggingConsumer(notification -> Mono.fromRunnable(() -> logReceived.set(true))),
				client -> {
					StepVerifier.create(client.initialize()).expectNextMatches(Objects::nonNull).verifyComplete();
					StepVerifier.create(client.closeGracefully()).verifyComplete();

				});

	}

	@Test
	void testLoggingWithNullNotification() {
		withClient(createMcpTransport(), mcpAsyncClient -> {
			StepVerifier.create(mcpAsyncClient.setLoggingLevel(null))
				.expectErrorMatches(error -> error.getMessage().contains("Logging level must not be null"))
				.verify();
		});
	}

}<|MERGE_RESOLUTION|>--- conflicted
+++ resolved
@@ -143,22 +143,12 @@
 				.consumeNextWith(result -> {
 					assertThat(result.tools()).isNotNull().isNotEmpty();
 
-<<<<<<< HEAD
-		StepVerifier.create(mcpAsyncClient.listTools(null)).consumeNextWith(result -> {
-			assertThat(result.tools()).isNotNull().isNotEmpty();
-			System.out.println(result.tools());
-			Tool firstTool = result.tools().get(0);
-			assertThat(firstTool.name()).isNotNull();
-			assertThat(firstTool.description()).isNotNull();
-		}).verifyComplete();
-=======
 					Tool firstTool = result.tools().get(0);
 					assertThat(firstTool.name()).isNotNull();
 					assertThat(firstTool.description()).isNotNull();
 				})
 				.verifyComplete();
 		});
->>>>>>> 3e2139fa
 	}
 
 	@Test
