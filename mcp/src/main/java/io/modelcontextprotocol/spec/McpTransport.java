/*
 * 版权所有 2024-2024 原始作者或作者们。
 */

 package io.modelcontextprotocol.spec;

<<<<<<< HEAD
 import java.util.function.Function;
 
 import com.fasterxml.jackson.core.type.TypeReference;
 import io.modelcontextprotocol.spec.McpSchema.JSONRPCMessage;
 import reactor.core.publisher.Mono;
 
 /**
  * 定义了模型上下文协议（MCP）的异步传输层。
  *
  * <p>
  * McpTransport 接口为在模型上下文协议中实现自定义传输机制提供了基础。它处理客户端和服务器组件之间的双向通信，支持使用 JSON-RPC 格式进行异步消息交换。
  * </p>
  *
  * <p>
  * 此接口的实现负责：
  * </p>
  * <ul>
  * <li>管理传输连接的生命周期</li>
  * <li>处理来自服务器的传入消息和错误</li>
  * <li>向服务器发送传出消息</li>
  * </ul>
  *
  * <p>
  * 传输层设计为与协议无关，允许实现诸如 WebSocket、HTTP 或自定义协议等多种方式。
  * </p>
  *
  * @author Christian Tzolov
  * @author Dariusz Jędrzejczyk
  */
 public interface McpTransport {
 
	 /**
	  * 初始化并启动传输连接。
	  *
	  * <p>
	  * 在进行任何消息交换之前，应调用此方法。它会设置必要的资源并建立与服务器的连接。
	  * </p>
	  */
	 Mono<Void> connect(Function<Mono<JSONRPCMessage>, Mono<JSONRPCMessage>> handler);
 
	 /**
	  * 关闭传输连接并释放任何相关资源。
	  *
	  * <p>
	  * 当传输不再需要时，此方法确保正确清理资源。它应处理任何活动连接的优雅关闭。
	  * </p>
	  */
	 default void close() {
		 this.closeGracefully().subscribe();
	 }
 
	 /**
	  * 异步关闭传输连接并释放任何相关资源。
	  * @return 一个在连接关闭时完成的 {@link Mono<Void>}。
	  */
	 Mono<Void> closeGracefully();
 
	 /**
	  * 异步向服务器发送消息。
	  *
	  * <p>
	  * 此方法以异步方式处理向服务器传输消息。消息按照 MCP 协议指定的 JSON-RPC 格式发送。
	  * </p>
	  * @param message 要发送到服务器的 {@link JSONRPCMessage}
	  * @return 一个在消息发送完成后完成的 {@link Mono<Void>}
	  */
	 Mono<Void> sendMessage(JSONRPCMessage message);
 
	 /**
	  * 将给定数据解码为指定类型的对象。
	  * @param <T> 要解码的对象类型
	  * @param data 要解码的数据
	  * @param typeRef 要解码的对象的类型引用
	  * @return 解码后的对象
	  */
	 <T> T unmarshalFrom(Object data, TypeReference<T> typeRef);
 
 }
=======
import java.util.function.Function;

import com.fasterxml.jackson.core.type.TypeReference;
import io.modelcontextprotocol.spec.McpSchema.JSONRPCMessage;
import reactor.core.publisher.Mono;

/**
 * Defines the asynchronous transport layer for the Model Context Protocol (MCP).
 *
 * <p>
 * The McpTransport interface provides the foundation for implementing custom transport
 * mechanisms in the Model Context Protocol. It handles the bidirectional communication
 * between the client and server components, supporting asynchronous message exchange
 * using JSON-RPC format.
 * </p>
 *
 * <p>
 * Implementations of this interface are responsible for:
 * </p>
 * <ul>
 * <li>Managing the lifecycle of the transport connection</li>
 * <li>Handling incoming messages and errors from the server</li>
 * <li>Sending outbound messages to the server</li>
 * </ul>
 *
 * <p>
 * The transport layer is designed to be protocol-agnostic, allowing for various
 * implementations such as WebSocket, HTTP, or custom protocols.
 * </p>
 *
 * @author Christian Tzolov
 * @author Dariusz Jędrzejczyk
 */
public interface McpTransport {

	/**
	 * Initializes and starts the transport connection.
	 *
	 * <p>
	 * This method should be called before any message exchange can occur. It sets up the
	 * necessary resources and establishes the connection to the server.
	 * </p>
	 * @deprecated This is only relevant for client-side transports and will be removed
	 * from this interface in 0.9.0.
	 */
	@Deprecated
	default Mono<Void> connect(Function<Mono<JSONRPCMessage>, Mono<JSONRPCMessage>> handler) {
		return Mono.empty();
	}

	/**
	 * Closes the transport connection and releases any associated resources.
	 *
	 * <p>
	 * This method ensures proper cleanup of resources when the transport is no longer
	 * needed. It should handle the graceful shutdown of any active connections.
	 * </p>
	 */
	default void close() {
		this.closeGracefully().subscribe();
	}

	/**
	 * Closes the transport connection and releases any associated resources
	 * asynchronously.
	 * @return a {@link Mono<Void>} that completes when the connection has been closed.
	 */
	Mono<Void> closeGracefully();

	/**
	 * Sends a message to the peer asynchronously.
	 *
	 * <p>
	 * This method handles the transmission of messages to the server in an asynchronous
	 * manner. Messages are sent in JSON-RPC format as specified by the MCP protocol.
	 * </p>
	 * @param message the {@link JSONRPCMessage} to be sent to the server
	 * @return a {@link Mono<Void>} that completes when the message has been sent
	 */
	Mono<Void> sendMessage(JSONRPCMessage message);

	/**
	 * Unmarshals the given data into an object of the specified type.
	 * @param <T> the type of the object to unmarshal
	 * @param data the data to unmarshal
	 * @param typeRef the type reference for the object to unmarshal
	 * @return the unmarshalled object
	 */
	<T> T unmarshalFrom(Object data, TypeReference<T> typeRef);

}
>>>>>>> 3e2139fa
<|MERGE_RESOLUTION|>--- conflicted
+++ resolved
@@ -1,89 +1,9 @@
 /*
- * 版权所有 2024-2024 原始作者或作者们。
+ * Copyright 2024-2024 the original author or authors.
  */
 
- package io.modelcontextprotocol.spec;
+package io.modelcontextprotocol.spec;
 
-<<<<<<< HEAD
- import java.util.function.Function;
- 
- import com.fasterxml.jackson.core.type.TypeReference;
- import io.modelcontextprotocol.spec.McpSchema.JSONRPCMessage;
- import reactor.core.publisher.Mono;
- 
- /**
-  * 定义了模型上下文协议（MCP）的异步传输层。
-  *
-  * <p>
-  * McpTransport 接口为在模型上下文协议中实现自定义传输机制提供了基础。它处理客户端和服务器组件之间的双向通信，支持使用 JSON-RPC 格式进行异步消息交换。
-  * </p>
-  *
-  * <p>
-  * 此接口的实现负责：
-  * </p>
-  * <ul>
-  * <li>管理传输连接的生命周期</li>
-  * <li>处理来自服务器的传入消息和错误</li>
-  * <li>向服务器发送传出消息</li>
-  * </ul>
-  *
-  * <p>
-  * 传输层设计为与协议无关，允许实现诸如 WebSocket、HTTP 或自定义协议等多种方式。
-  * </p>
-  *
-  * @author Christian Tzolov
-  * @author Dariusz Jędrzejczyk
-  */
- public interface McpTransport {
- 
-	 /**
-	  * 初始化并启动传输连接。
-	  *
-	  * <p>
-	  * 在进行任何消息交换之前，应调用此方法。它会设置必要的资源并建立与服务器的连接。
-	  * </p>
-	  */
-	 Mono<Void> connect(Function<Mono<JSONRPCMessage>, Mono<JSONRPCMessage>> handler);
- 
-	 /**
-	  * 关闭传输连接并释放任何相关资源。
-	  *
-	  * <p>
-	  * 当传输不再需要时，此方法确保正确清理资源。它应处理任何活动连接的优雅关闭。
-	  * </p>
-	  */
-	 default void close() {
-		 this.closeGracefully().subscribe();
-	 }
- 
-	 /**
-	  * 异步关闭传输连接并释放任何相关资源。
-	  * @return 一个在连接关闭时完成的 {@link Mono<Void>}。
-	  */
-	 Mono<Void> closeGracefully();
- 
-	 /**
-	  * 异步向服务器发送消息。
-	  *
-	  * <p>
-	  * 此方法以异步方式处理向服务器传输消息。消息按照 MCP 协议指定的 JSON-RPC 格式发送。
-	  * </p>
-	  * @param message 要发送到服务器的 {@link JSONRPCMessage}
-	  * @return 一个在消息发送完成后完成的 {@link Mono<Void>}
-	  */
-	 Mono<Void> sendMessage(JSONRPCMessage message);
- 
-	 /**
-	  * 将给定数据解码为指定类型的对象。
-	  * @param <T> 要解码的对象类型
-	  * @param data 要解码的数据
-	  * @param typeRef 要解码的对象的类型引用
-	  * @return 解码后的对象
-	  */
-	 <T> T unmarshalFrom(Object data, TypeReference<T> typeRef);
- 
- }
-=======
 import java.util.function.Function;
 
 import com.fasterxml.jackson.core.type.TypeReference;
@@ -174,5 +94,4 @@
 	 */
 	<T> T unmarshalFrom(Object data, TypeReference<T> typeRef);
 
-}
->>>>>>> 3e2139fa
+}