/*
 * 版权所有 2024-2024 原始作者或作者们。
 */

<<<<<<< HEAD
 package io.modelcontextprotocol.spec;

 import java.time.Duration;
 import java.util.Map;
 import java.util.UUID;
 import java.util.concurrent.ConcurrentHashMap;
 import java.util.concurrent.atomic.AtomicLong;
 
 import com.fasterxml.jackson.core.type.TypeReference;
 import io.modelcontextprotocol.util.Assert;
 import org.slf4j.Logger;
 import org.slf4j.LoggerFactory;
 import reactor.core.Disposable;
 import reactor.core.publisher.Mono;
 import reactor.core.publisher.MonoSink;
 
 /**
  * MCP（模型上下文协议）会话的默认实现，用于管理客户端和服务器之间的双向 JSON-RPC 通信。此实现遵循 MCP 规范的消息交换和传输处理。
  *
  * <p>
  * 该会话管理以下内容：
  * <ul>
  * <li>具有唯一消息 ID 的请求/响应处理</li>
  * <li>通知处理</li>
  * <li>消息超时管理</li>
  * <li>传输层抽象</li>
  * </ul>
  *
  * @author Christian Tzolov
  * @author Dariusz Jędrzejczyk
  */
 public class DefaultMcpSession implements McpSession {
 
	 /** 此类的日志记录器 */
	 private static final Logger logger = LoggerFactory.getLogger(DefaultMcpSession.class);
 
	 /** 在超时前等待请求响应的持续时间 */
	 private final Duration requestTimeout;
 
	 /** 用于消息交换的传输层实现 */
	 private final McpTransport transport;
 
	 /** 按请求 ID 键控的待处理响应的映射 */
	 private final ConcurrentHashMap<Object, MonoSink<McpSchema.JSONRPCResponse>> pendingResponses = new ConcurrentHashMap<>();
 
	 /** 按方法名称键控的请求处理程序映射 */
	 private final ConcurrentHashMap<String, RequestHandler<?>> requestHandlers = new ConcurrentHashMap<>();
 
	 /** 按方法名称键控的通知处理程序映射 */
	 private final ConcurrentHashMap<String, NotificationHandler> notificationHandlers = new ConcurrentHashMap<>();
 
	 /** 会话特定的请求 ID 前缀 */
	 private final String sessionPrefix = UUID.randomUUID().toString().substring(0, 8);
 
	 /** 用于生成唯一请求 ID 的原子计数器 */
	 private final AtomicLong requestCounter = new AtomicLong(0);
 
	 private final Disposable connection;
 
	 /**
	  * 用于处理传入 JSON-RPC 请求的功能接口。实现应处理请求参数并返回响应。
	  *
	  * @param <T> 响应类型
	  */
	 @FunctionalInterface
	 public interface RequestHandler<T> {
 
		 /**
		  * 处理具有给定参数的传入请求。
		  * @param params 请求参数
		  * @return 包含响应对象的 Mono
		  */
		 Mono<T> handle(Object params);
 
	 }
 
	 /**
	  * 用于处理传入 JSON-RPC 通知的功能接口。实现应处理通知参数而不返回响应。
	  */
	 @FunctionalInterface
	 public interface NotificationHandler {
 
		 /**
		  * 处理具有给定参数的传入通知。
		  * @param params 通知参数
		  * @return 在通知处理完成时完成的 Mono
		  */
		 Mono<Void> handle(Object params);
 
	 }
 
	 /**
	  * 使用指定的配置和处理程序创建新的 DefaultMcpSession。
	  * @param requestTimeout 等待响应的持续时间
	  * @param transport 用于消息交换的传输实现
	  * @param requestHandlers 方法名称到请求处理程序的映射
	  * @param notificationHandlers 方法名称到通知处理程序的映射
	  */
	 public DefaultMcpSession(Duration requestTimeout, McpTransport transport,
			 Map<String, RequestHandler<?>> requestHandlers, Map<String, NotificationHandler> notificationHandlers) {
 
		 Assert.notNull(requestTimeout, "请求超时不能为空");
		 Assert.notNull(transport, "传输不能为空");
		 Assert.notNull(requestHandlers, "请求处理程序不能为空");
		 Assert.notNull(notificationHandlers, "通知处理程序不能为空");
 
		 this.requestTimeout = requestTimeout;
		 this.transport = transport;
		 this.requestHandlers.putAll(requestHandlers);
		 this.notificationHandlers.putAll(notificationHandlers);
 
		 // TODO: 考虑使用 mono.transformDeferredContextual，其中 Context 包含与单个消息关联的 Observation，
		 // 可用于创建子 Observation 并将其与消息一起发送给消费者
		 this.connection = this.transport.connect(mono -> mono.doOnNext(message -> {
			 if (message instanceof McpSchema.JSONRPCResponse response) {
				 logger.debug("收到响应: {}", response);
				 var sink = pendingResponses.remove(response.id());
				 if (sink == null) {
					 logger.warn("收到未知 ID 的意外响应 {}", response.id());
				 }
				 else {
					 sink.success(response);
				 }
			 }
			 else if (message instanceof McpSchema.JSONRPCRequest request) {
				 logger.debug("收到请求: {}", request);
				 handleIncomingRequest(request).subscribe(response -> transport.sendMessage(response).subscribe(),
						 error -> {
							 var errorResponse = new McpSchema.JSONRPCResponse(McpSchema.JSONRPC_VERSION, request.id(),
									 null, new McpSchema.JSONRPCResponse.JSONRPCError(
											 McpSchema.ErrorCodes.INTERNAL_ERROR, error.getMessage(), null));
							 transport.sendMessage(errorResponse).subscribe();
						 });
			 }
			 else if (message instanceof McpSchema.JSONRPCNotification notification) {
				 logger.debug("收到通知: {}", notification);
				 handleIncomingNotification(notification).subscribe(null,
						 error -> logger.error("处理通知时出错: {}", error.getMessage()));
			 }
		 })).subscribe();
	 }
 
	 /**
	  * 通过将传入的 JSON-RPC 请求路由到适当的处理程序来处理它。
	  * @param request 传入的 JSON-RPC 请求
	  * @return 包含 JSON-RPC 响应的 Mono
	  */
	 private Mono<McpSchema.JSONRPCResponse> handleIncomingRequest(McpSchema.JSONRPCRequest request) {
		 return Mono.defer(() -> {
			 var handler = this.requestHandlers.get(request.method());
			 if (handler == null) {
				 MethodNotFoundError error = getMethodNotFoundError(request.method());
				 return Mono.just(new McpSchema.JSONRPCResponse(McpSchema.JSONRPC_VERSION, request.id(), null,
						 new McpSchema.JSONRPCResponse.JSONRPCError(McpSchema.ErrorCodes.METHOD_NOT_FOUND,
								 error.message(), error.data())));
			 }
 
			 return handler.handle(request.params())
				 .map(result -> new McpSchema.JSONRPCResponse(McpSchema.JSONRPC_VERSION, request.id(), result, null))
				 .onErrorResume(error -> Mono.just(new McpSchema.JSONRPCResponse(McpSchema.JSONRPC_VERSION, request.id(),
						 null, new McpSchema.JSONRPCResponse.JSONRPCError(McpSchema.ErrorCodes.INTERNAL_ERROR,
								 error.getMessage(), null)))); // TODO: 通过 data 字段添加错误消息
		 });
	 }
 
	 record MethodNotFoundError(String method, String message, Object data) {
	 }
 
	 public static MethodNotFoundError getMethodNotFoundError(String method) {
		 switch (method) {
			 case McpSchema.METHOD_ROOTS_LIST:
				 return new MethodNotFoundError(method, "不支持根列表",
						 Map.of("reason", "客户端没有根功能"));
			 default:
				 return new MethodNotFoundError(method, "未找到方法: " + method, null);
		 }
	 }
 
	 /**
	  * 通过将传入的 JSON-RPC 通知路由到适当的处理程序来处理它。
	  * @param notification 传入的 JSON-RPC 通知
	  * @return 在通知处理完成时完成的 Mono
	  */
	 private Mono<Void> handleIncomingNotification(McpSchema.JSONRPCNotification notification) {
		 return Mono.defer(() -> {
			 var handler = notificationHandlers.get(notification.method());
			 if (handler == null) {
				 logger.error("未为通知方法注册处理程序: {}", notification.method());
				 return Mono.empty();
			 }
			 return handler.handle(notification.params());
		 });
	 }
 
	 /**
	  * 以非阻塞方式生成唯一的请求 ID。结合会话特定的前缀和原子计数器以确保唯一性。
	  * @return 唯一的请求 ID 字符串
	  */
	 private String generateRequestId() {
		 return this.sessionPrefix + "-" + this.requestCounter.getAndIncrement();
	 }
 
	 /**
	  * 发送 JSON-RPC 请求并返回响应。
	  * @param <T> 期望的响应类型
	  * @param method 要调用的方法名称
	  * @param requestParams 请求参数
	  * @param typeRef 响应反序列化的类型引用
	  * @return 包含响应的 Mono
	  */
	 @Override
	 public <T> Mono<T> sendRequest(String method, Object requestParams, TypeReference<T> typeRef) {
		 String requestId = this.generateRequestId();
 
		 return Mono.<McpSchema.JSONRPCResponse>create(sink -> {
			 this.pendingResponses.put(requestId, sink);
			 McpSchema.JSONRPCRequest jsonrpcRequest = new McpSchema.JSONRPCRequest(McpSchema.JSONRPC_VERSION, method,
					 requestId, requestParams);
			 this.transport.sendMessage(jsonrpcRequest)
				 // TODO: 在这里创建一个专用的 Subscriber 是最高效的
				 .subscribe(v -> {
				 }, error -> {
					 this.pendingResponses.remove(requestId);
					 sink.error(error);
				 });
		 }).timeout(this.requestTimeout).handle((jsonRpcResponse, sink) -> {
			 if (jsonRpcResponse.error() != null) {
				 sink.error(new McpError(jsonRpcResponse.error()));
			 }
			 else {
				 if (typeRef.getType().equals(Void.class)) {
					 sink.complete();
				 }
				 else {
					 sink.next(this.transport.unmarshalFrom(jsonRpcResponse.result(), typeRef));
				 }
			 }
		 });
	 }
 
	 /**
	  * 发送 JSON-RPC 通知。
	  * @param method 通知的方法名称
	  * @param params 通知参数
	  * @return 在通知发送完成时完成的 Mono
	  */
	 @Override
	 public Mono<Void> sendNotification(String method, Map<String, Object> params) {
		 McpSchema.JSONRPCNotification jsonrpcNotification = new McpSchema.JSONRPCNotification(McpSchema.JSONRPC_VERSION,
				 method, params);
		 return this.transport.sendMessage(jsonrpcNotification);
	 }
 
	 /**
	  * 优雅地关闭会话，允许待处理操作完成。
	  * @return 在会话关闭时完成的 Mono
	  */
	 @Override
	 public Mono<Void> closeGracefully() {
		 this.connection.dispose();
		 return transport.closeGracefully();
	 }
 
	 /**
	  * 立即关闭会话，可能会中断待处理操作。
	  */
	 @Override
	 public void close() {
		 this.connection.dispose();
		 transport.close();
	 }
 
 }
=======
package io.modelcontextprotocol.spec;

import java.time.Duration;
import java.util.Map;
import java.util.UUID;
import java.util.concurrent.ConcurrentHashMap;
import java.util.concurrent.atomic.AtomicLong;

import com.fasterxml.jackson.core.type.TypeReference;
import io.modelcontextprotocol.util.Assert;
import org.slf4j.Logger;
import org.slf4j.LoggerFactory;
import reactor.core.Disposable;
import reactor.core.publisher.Mono;
import reactor.core.publisher.MonoSink;

/**
 * Default implementation of the MCP (Model Context Protocol) session that manages
 * bidirectional JSON-RPC communication between clients and servers. This implementation
 * follows the MCP specification for message exchange and transport handling.
 *
 * <p>
 * The session manages:
 * <ul>
 * <li>Request/response handling with unique message IDs</li>
 * <li>Notification processing</li>
 * <li>Message timeout management</li>
 * <li>Transport layer abstraction</li>
 * </ul>
 *
 * @author Christian Tzolov
 * @author Dariusz Jędrzejczyk
 * @deprecated This method will be removed in 0.9.0. Use {@link McpClientSession} instead
 */
@Deprecated

public class DefaultMcpSession implements McpSession {

	/** Logger for this class */
	private static final Logger logger = LoggerFactory.getLogger(DefaultMcpSession.class);

	/** Duration to wait for request responses before timing out */
	private final Duration requestTimeout;

	/** Transport layer implementation for message exchange */
	private final McpTransport transport;

	/** Map of pending responses keyed by request ID */
	private final ConcurrentHashMap<Object, MonoSink<McpSchema.JSONRPCResponse>> pendingResponses = new ConcurrentHashMap<>();

	/** Map of request handlers keyed by method name */
	private final ConcurrentHashMap<String, RequestHandler<?>> requestHandlers = new ConcurrentHashMap<>();

	/** Map of notification handlers keyed by method name */
	private final ConcurrentHashMap<String, NotificationHandler> notificationHandlers = new ConcurrentHashMap<>();

	/** Session-specific prefix for request IDs */
	private final String sessionPrefix = UUID.randomUUID().toString().substring(0, 8);

	/** Atomic counter for generating unique request IDs */
	private final AtomicLong requestCounter = new AtomicLong(0);

	private final Disposable connection;

	/**
	 * Functional interface for handling incoming JSON-RPC requests. Implementations
	 * should process the request parameters and return a response.
	 *
	 * @param <T> Response type
	 */
	@FunctionalInterface
	public interface RequestHandler<T> {

		/**
		 * Handles an incoming request with the given parameters.
		 * @param params The request parameters
		 * @return A Mono containing the response object
		 */
		Mono<T> handle(Object params);

	}

	/**
	 * Functional interface for handling incoming JSON-RPC notifications. Implementations
	 * should process the notification parameters without returning a response.
	 */
	@FunctionalInterface
	public interface NotificationHandler {

		/**
		 * Handles an incoming notification with the given parameters.
		 * @param params The notification parameters
		 * @return A Mono that completes when the notification is processed
		 */
		Mono<Void> handle(Object params);

	}

	/**
	 * Creates a new DefaultMcpSession with the specified configuration and handlers.
	 * @param requestTimeout Duration to wait for responses
	 * @param transport Transport implementation for message exchange
	 * @param requestHandlers Map of method names to request handlers
	 * @param notificationHandlers Map of method names to notification handlers
	 */
	public DefaultMcpSession(Duration requestTimeout, McpTransport transport,
			Map<String, RequestHandler<?>> requestHandlers, Map<String, NotificationHandler> notificationHandlers) {

		Assert.notNull(requestTimeout, "The requstTimeout can not be null");
		Assert.notNull(transport, "The transport can not be null");
		Assert.notNull(requestHandlers, "The requestHandlers can not be null");
		Assert.notNull(notificationHandlers, "The notificationHandlers can not be null");

		this.requestTimeout = requestTimeout;
		this.transport = transport;
		this.requestHandlers.putAll(requestHandlers);
		this.notificationHandlers.putAll(notificationHandlers);

		// TODO: consider mono.transformDeferredContextual where the Context contains
		// the
		// Observation associated with the individual message - it can be used to
		// create child Observation and emit it together with the message to the
		// consumer
		this.connection = this.transport.connect(mono -> mono.doOnNext(message -> {
			if (message instanceof McpSchema.JSONRPCResponse response) {
				logger.debug("Received Response: {}", response);
				var sink = pendingResponses.remove(response.id());
				if (sink == null) {
					logger.warn("Unexpected response for unkown id {}", response.id());
				}
				else {
					sink.success(response);
				}
			}
			else if (message instanceof McpSchema.JSONRPCRequest request) {
				logger.debug("Received request: {}", request);
				handleIncomingRequest(request).subscribe(response -> transport.sendMessage(response).subscribe(),
						error -> {
							var errorResponse = new McpSchema.JSONRPCResponse(McpSchema.JSONRPC_VERSION, request.id(),
									null, new McpSchema.JSONRPCResponse.JSONRPCError(
											McpSchema.ErrorCodes.INTERNAL_ERROR, error.getMessage(), null));
							transport.sendMessage(errorResponse).subscribe();
						});
			}
			else if (message instanceof McpSchema.JSONRPCNotification notification) {
				logger.debug("Received notification: {}", notification);
				handleIncomingNotification(notification).subscribe(null,
						error -> logger.error("Error handling notification: {}", error.getMessage()));
			}
		})).subscribe();
	}

	/**
	 * Handles an incoming JSON-RPC request by routing it to the appropriate handler.
	 * @param request The incoming JSON-RPC request
	 * @return A Mono containing the JSON-RPC response
	 */
	private Mono<McpSchema.JSONRPCResponse> handleIncomingRequest(McpSchema.JSONRPCRequest request) {
		return Mono.defer(() -> {
			var handler = this.requestHandlers.get(request.method());
			if (handler == null) {
				MethodNotFoundError error = getMethodNotFoundError(request.method());
				return Mono.just(new McpSchema.JSONRPCResponse(McpSchema.JSONRPC_VERSION, request.id(), null,
						new McpSchema.JSONRPCResponse.JSONRPCError(McpSchema.ErrorCodes.METHOD_NOT_FOUND,
								error.message(), error.data())));
			}

			return handler.handle(request.params())
				.map(result -> new McpSchema.JSONRPCResponse(McpSchema.JSONRPC_VERSION, request.id(), result, null))
				.onErrorResume(error -> Mono.just(new McpSchema.JSONRPCResponse(McpSchema.JSONRPC_VERSION, request.id(),
						null, new McpSchema.JSONRPCResponse.JSONRPCError(McpSchema.ErrorCodes.INTERNAL_ERROR,
								error.getMessage(), null)))); // TODO: add error message
																// through the data field
		});
	}

	record MethodNotFoundError(String method, String message, Object data) {
	}

	public static MethodNotFoundError getMethodNotFoundError(String method) {
		switch (method) {
			case McpSchema.METHOD_ROOTS_LIST:
				return new MethodNotFoundError(method, "Roots not supported",
						Map.of("reason", "Client does not have roots capability"));
			default:
				return new MethodNotFoundError(method, "Method not found: " + method, null);
		}
	}

	/**
	 * Handles an incoming JSON-RPC notification by routing it to the appropriate handler.
	 * @param notification The incoming JSON-RPC notification
	 * @return A Mono that completes when the notification is processed
	 */
	private Mono<Void> handleIncomingNotification(McpSchema.JSONRPCNotification notification) {
		return Mono.defer(() -> {
			var handler = notificationHandlers.get(notification.method());
			if (handler == null) {
				logger.error("No handler registered for notification method: {}", notification.method());
				return Mono.empty();
			}
			return handler.handle(notification.params());
		});
	}

	/**
	 * Generates a unique request ID in a non-blocking way. Combines a session-specific
	 * prefix with an atomic counter to ensure uniqueness.
	 * @return A unique request ID string
	 */
	private String generateRequestId() {
		return this.sessionPrefix + "-" + this.requestCounter.getAndIncrement();
	}

	/**
	 * Sends a JSON-RPC request and returns the response.
	 * @param <T> The expected response type
	 * @param method The method name to call
	 * @param requestParams The request parameters
	 * @param typeRef Type reference for response deserialization
	 * @return A Mono containing the response
	 */
	@Override
	public <T> Mono<T> sendRequest(String method, Object requestParams, TypeReference<T> typeRef) {
		String requestId = this.generateRequestId();

		return Mono.<McpSchema.JSONRPCResponse>create(sink -> {
			this.pendingResponses.put(requestId, sink);
			McpSchema.JSONRPCRequest jsonrpcRequest = new McpSchema.JSONRPCRequest(McpSchema.JSONRPC_VERSION, method,
					requestId, requestParams);
			this.transport.sendMessage(jsonrpcRequest)
				// TODO: It's most efficient to create a dedicated Subscriber here
				.subscribe(v -> {
				}, error -> {
					this.pendingResponses.remove(requestId);
					sink.error(error);
				});
		}).timeout(this.requestTimeout).handle((jsonRpcResponse, sink) -> {
			if (jsonRpcResponse.error() != null) {
				sink.error(new McpError(jsonRpcResponse.error()));
			}
			else {
				if (typeRef.getType().equals(Void.class)) {
					sink.complete();
				}
				else {
					sink.next(this.transport.unmarshalFrom(jsonRpcResponse.result(), typeRef));
				}
			}
		});
	}

	/**
	 * Sends a JSON-RPC notification.
	 * @param method The method name for the notification
	 * @param params The notification parameters
	 * @return A Mono that completes when the notification is sent
	 */
	@Override
	public Mono<Void> sendNotification(String method, Map<String, Object> params) {
		McpSchema.JSONRPCNotification jsonrpcNotification = new McpSchema.JSONRPCNotification(McpSchema.JSONRPC_VERSION,
				method, params);
		return this.transport.sendMessage(jsonrpcNotification);
	}

	/**
	 * Closes the session gracefully, allowing pending operations to complete.
	 * @return A Mono that completes when the session is closed
	 */
	@Override
	public Mono<Void> closeGracefully() {
		return Mono.defer(() -> {
			this.connection.dispose();
			return transport.closeGracefully();
		});
	}

	/**
	 * Closes the session immediately, potentially interrupting pending operations.
	 */
	@Override
	public void close() {
		this.connection.dispose();
		transport.close();
	}

}
>>>>>>> 3e2139fa
<|MERGE_RESOLUTION|>--- conflicted
+++ resolved
@@ -1,282 +1,7 @@
 /*
- * 版权所有 2024-2024 原始作者或作者们。
+ * Copyright 2024-2024 the original author or authors.
  */
 
-<<<<<<< HEAD
- package io.modelcontextprotocol.spec;
-
- import java.time.Duration;
- import java.util.Map;
- import java.util.UUID;
- import java.util.concurrent.ConcurrentHashMap;
- import java.util.concurrent.atomic.AtomicLong;
- 
- import com.fasterxml.jackson.core.type.TypeReference;
- import io.modelcontextprotocol.util.Assert;
- import org.slf4j.Logger;
- import org.slf4j.LoggerFactory;
- import reactor.core.Disposable;
- import reactor.core.publisher.Mono;
- import reactor.core.publisher.MonoSink;
- 
- /**
-  * MCP（模型上下文协议）会话的默认实现，用于管理客户端和服务器之间的双向 JSON-RPC 通信。此实现遵循 MCP 规范的消息交换和传输处理。
-  *
-  * <p>
-  * 该会话管理以下内容：
-  * <ul>
-  * <li>具有唯一消息 ID 的请求/响应处理</li>
-  * <li>通知处理</li>
-  * <li>消息超时管理</li>
-  * <li>传输层抽象</li>
-  * </ul>
-  *
-  * @author Christian Tzolov
-  * @author Dariusz Jędrzejczyk
-  */
- public class DefaultMcpSession implements McpSession {
- 
-	 /** 此类的日志记录器 */
-	 private static final Logger logger = LoggerFactory.getLogger(DefaultMcpSession.class);
- 
-	 /** 在超时前等待请求响应的持续时间 */
-	 private final Duration requestTimeout;
- 
-	 /** 用于消息交换的传输层实现 */
-	 private final McpTransport transport;
- 
-	 /** 按请求 ID 键控的待处理响应的映射 */
-	 private final ConcurrentHashMap<Object, MonoSink<McpSchema.JSONRPCResponse>> pendingResponses = new ConcurrentHashMap<>();
- 
-	 /** 按方法名称键控的请求处理程序映射 */
-	 private final ConcurrentHashMap<String, RequestHandler<?>> requestHandlers = new ConcurrentHashMap<>();
- 
-	 /** 按方法名称键控的通知处理程序映射 */
-	 private final ConcurrentHashMap<String, NotificationHandler> notificationHandlers = new ConcurrentHashMap<>();
- 
-	 /** 会话特定的请求 ID 前缀 */
-	 private final String sessionPrefix = UUID.randomUUID().toString().substring(0, 8);
- 
-	 /** 用于生成唯一请求 ID 的原子计数器 */
-	 private final AtomicLong requestCounter = new AtomicLong(0);
- 
-	 private final Disposable connection;
- 
-	 /**
-	  * 用于处理传入 JSON-RPC 请求的功能接口。实现应处理请求参数并返回响应。
-	  *
-	  * @param <T> 响应类型
-	  */
-	 @FunctionalInterface
-	 public interface RequestHandler<T> {
- 
-		 /**
-		  * 处理具有给定参数的传入请求。
-		  * @param params 请求参数
-		  * @return 包含响应对象的 Mono
-		  */
-		 Mono<T> handle(Object params);
- 
-	 }
- 
-	 /**
-	  * 用于处理传入 JSON-RPC 通知的功能接口。实现应处理通知参数而不返回响应。
-	  */
-	 @FunctionalInterface
-	 public interface NotificationHandler {
- 
-		 /**
-		  * 处理具有给定参数的传入通知。
-		  * @param params 通知参数
-		  * @return 在通知处理完成时完成的 Mono
-		  */
-		 Mono<Void> handle(Object params);
- 
-	 }
- 
-	 /**
-	  * 使用指定的配置和处理程序创建新的 DefaultMcpSession。
-	  * @param requestTimeout 等待响应的持续时间
-	  * @param transport 用于消息交换的传输实现
-	  * @param requestHandlers 方法名称到请求处理程序的映射
-	  * @param notificationHandlers 方法名称到通知处理程序的映射
-	  */
-	 public DefaultMcpSession(Duration requestTimeout, McpTransport transport,
-			 Map<String, RequestHandler<?>> requestHandlers, Map<String, NotificationHandler> notificationHandlers) {
- 
-		 Assert.notNull(requestTimeout, "请求超时不能为空");
-		 Assert.notNull(transport, "传输不能为空");
-		 Assert.notNull(requestHandlers, "请求处理程序不能为空");
-		 Assert.notNull(notificationHandlers, "通知处理程序不能为空");
- 
-		 this.requestTimeout = requestTimeout;
-		 this.transport = transport;
-		 this.requestHandlers.putAll(requestHandlers);
-		 this.notificationHandlers.putAll(notificationHandlers);
- 
-		 // TODO: 考虑使用 mono.transformDeferredContextual，其中 Context 包含与单个消息关联的 Observation，
-		 // 可用于创建子 Observation 并将其与消息一起发送给消费者
-		 this.connection = this.transport.connect(mono -> mono.doOnNext(message -> {
-			 if (message instanceof McpSchema.JSONRPCResponse response) {
-				 logger.debug("收到响应: {}", response);
-				 var sink = pendingResponses.remove(response.id());
-				 if (sink == null) {
-					 logger.warn("收到未知 ID 的意外响应 {}", response.id());
-				 }
-				 else {
-					 sink.success(response);
-				 }
-			 }
-			 else if (message instanceof McpSchema.JSONRPCRequest request) {
-				 logger.debug("收到请求: {}", request);
-				 handleIncomingRequest(request).subscribe(response -> transport.sendMessage(response).subscribe(),
-						 error -> {
-							 var errorResponse = new McpSchema.JSONRPCResponse(McpSchema.JSONRPC_VERSION, request.id(),
-									 null, new McpSchema.JSONRPCResponse.JSONRPCError(
-											 McpSchema.ErrorCodes.INTERNAL_ERROR, error.getMessage(), null));
-							 transport.sendMessage(errorResponse).subscribe();
-						 });
-			 }
-			 else if (message instanceof McpSchema.JSONRPCNotification notification) {
-				 logger.debug("收到通知: {}", notification);
-				 handleIncomingNotification(notification).subscribe(null,
-						 error -> logger.error("处理通知时出错: {}", error.getMessage()));
-			 }
-		 })).subscribe();
-	 }
- 
-	 /**
-	  * 通过将传入的 JSON-RPC 请求路由到适当的处理程序来处理它。
-	  * @param request 传入的 JSON-RPC 请求
-	  * @return 包含 JSON-RPC 响应的 Mono
-	  */
-	 private Mono<McpSchema.JSONRPCResponse> handleIncomingRequest(McpSchema.JSONRPCRequest request) {
-		 return Mono.defer(() -> {
-			 var handler = this.requestHandlers.get(request.method());
-			 if (handler == null) {
-				 MethodNotFoundError error = getMethodNotFoundError(request.method());
-				 return Mono.just(new McpSchema.JSONRPCResponse(McpSchema.JSONRPC_VERSION, request.id(), null,
-						 new McpSchema.JSONRPCResponse.JSONRPCError(McpSchema.ErrorCodes.METHOD_NOT_FOUND,
-								 error.message(), error.data())));
-			 }
- 
-			 return handler.handle(request.params())
-				 .map(result -> new McpSchema.JSONRPCResponse(McpSchema.JSONRPC_VERSION, request.id(), result, null))
-				 .onErrorResume(error -> Mono.just(new McpSchema.JSONRPCResponse(McpSchema.JSONRPC_VERSION, request.id(),
-						 null, new McpSchema.JSONRPCResponse.JSONRPCError(McpSchema.ErrorCodes.INTERNAL_ERROR,
-								 error.getMessage(), null)))); // TODO: 通过 data 字段添加错误消息
-		 });
-	 }
- 
-	 record MethodNotFoundError(String method, String message, Object data) {
-	 }
- 
-	 public static MethodNotFoundError getMethodNotFoundError(String method) {
-		 switch (method) {
-			 case McpSchema.METHOD_ROOTS_LIST:
-				 return new MethodNotFoundError(method, "不支持根列表",
-						 Map.of("reason", "客户端没有根功能"));
-			 default:
-				 return new MethodNotFoundError(method, "未找到方法: " + method, null);
-		 }
-	 }
- 
-	 /**
-	  * 通过将传入的 JSON-RPC 通知路由到适当的处理程序来处理它。
-	  * @param notification 传入的 JSON-RPC 通知
-	  * @return 在通知处理完成时完成的 Mono
-	  */
-	 private Mono<Void> handleIncomingNotification(McpSchema.JSONRPCNotification notification) {
-		 return Mono.defer(() -> {
-			 var handler = notificationHandlers.get(notification.method());
-			 if (handler == null) {
-				 logger.error("未为通知方法注册处理程序: {}", notification.method());
-				 return Mono.empty();
-			 }
-			 return handler.handle(notification.params());
-		 });
-	 }
- 
-	 /**
-	  * 以非阻塞方式生成唯一的请求 ID。结合会话特定的前缀和原子计数器以确保唯一性。
-	  * @return 唯一的请求 ID 字符串
-	  */
-	 private String generateRequestId() {
-		 return this.sessionPrefix + "-" + this.requestCounter.getAndIncrement();
-	 }
- 
-	 /**
-	  * 发送 JSON-RPC 请求并返回响应。
-	  * @param <T> 期望的响应类型
-	  * @param method 要调用的方法名称
-	  * @param requestParams 请求参数
-	  * @param typeRef 响应反序列化的类型引用
-	  * @return 包含响应的 Mono
-	  */
-	 @Override
-	 public <T> Mono<T> sendRequest(String method, Object requestParams, TypeReference<T> typeRef) {
-		 String requestId = this.generateRequestId();
- 
-		 return Mono.<McpSchema.JSONRPCResponse>create(sink -> {
-			 this.pendingResponses.put(requestId, sink);
-			 McpSchema.JSONRPCRequest jsonrpcRequest = new McpSchema.JSONRPCRequest(McpSchema.JSONRPC_VERSION, method,
-					 requestId, requestParams);
-			 this.transport.sendMessage(jsonrpcRequest)
-				 // TODO: 在这里创建一个专用的 Subscriber 是最高效的
-				 .subscribe(v -> {
-				 }, error -> {
-					 this.pendingResponses.remove(requestId);
-					 sink.error(error);
-				 });
-		 }).timeout(this.requestTimeout).handle((jsonRpcResponse, sink) -> {
-			 if (jsonRpcResponse.error() != null) {
-				 sink.error(new McpError(jsonRpcResponse.error()));
-			 }
-			 else {
-				 if (typeRef.getType().equals(Void.class)) {
-					 sink.complete();
-				 }
-				 else {
-					 sink.next(this.transport.unmarshalFrom(jsonRpcResponse.result(), typeRef));
-				 }
-			 }
-		 });
-	 }
- 
-	 /**
-	  * 发送 JSON-RPC 通知。
-	  * @param method 通知的方法名称
-	  * @param params 通知参数
-	  * @return 在通知发送完成时完成的 Mono
-	  */
-	 @Override
-	 public Mono<Void> sendNotification(String method, Map<String, Object> params) {
-		 McpSchema.JSONRPCNotification jsonrpcNotification = new McpSchema.JSONRPCNotification(McpSchema.JSONRPC_VERSION,
-				 method, params);
-		 return this.transport.sendMessage(jsonrpcNotification);
-	 }
- 
-	 /**
-	  * 优雅地关闭会话，允许待处理操作完成。
-	  * @return 在会话关闭时完成的 Mono
-	  */
-	 @Override
-	 public Mono<Void> closeGracefully() {
-		 this.connection.dispose();
-		 return transport.closeGracefully();
-	 }
- 
-	 /**
-	  * 立即关闭会话，可能会中断待处理操作。
-	  */
-	 @Override
-	 public void close() {
-		 this.connection.dispose();
-		 transport.close();
-	 }
- 
- }
-=======
 package io.modelcontextprotocol.spec;
 
 import java.time.Duration;
@@ -563,5 +288,4 @@
 		transport.close();
 	}
 
-}
->>>>>>> 3e2139fa
+}