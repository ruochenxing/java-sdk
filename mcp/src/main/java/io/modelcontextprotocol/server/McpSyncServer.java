--- conflicted
+++ resolved
@@ -11,33 +11,38 @@
 import io.modelcontextprotocol.util.Assert;
 
 /**
- * MCP（Model Context Protocol）服务器的同步实现类，它包装了 {@link McpAsyncServer} 以提供阻塞操作。
- * 该类将所有操作委托给底层的异步服务器实例，同时为不需要响应式编程的场景提供更简单的同步 API。
+ * A synchronous implementation of the Model Context Protocol (MCP) server that wraps
+ * {@link McpAsyncServer} to provide blocking operations. This class delegates all
+ * operations to an underlying async server instance while providing a simpler,
+ * synchronous API for scenarios where reactive programming is not required.
  *
  * <p>
- * MCP 服务器使 AI 模型能够通过标准化接口暴露工具、资源和提示词。通过这个同步 API 可用的主要特性包括：
+ * The MCP server enables AI models to expose tools, resources, and prompts through a
+ * standardized interface. Key features available through this synchronous API include:
  * <ul>
- * <li>用于扩展 AI 模型能力的工具注册和管理</li>
- * <li>基于 URI 的资源处理，用于提供上下文</li>
- * <li>用于标准化交互的提示词模板管理</li>
- * <li>状态变更的实时客户端通知</li>
- * <li>可配置严重级别的结构化日志</li>
- * <li>支持客户端 AI 模型采样</li>
+ * <li>Tool registration and management for extending AI model capabilities
+ * <li>Resource handling with URI-based addressing for providing context
+ * <li>Prompt template management for standardized interactions
+ * <li>Real-time client notifications for state changes
+ * <li>Structured logging with configurable severity levels
+ * <li>Support for client-side AI model sampling
  * </ul>
  *
  * <p>
- * 虽然 {@link McpAsyncServer} 使用 Project Reactor 的 Mono 和 Flux 类型进行非阻塞操作，
- * 但该类将这些转换为阻塞调用，使其更适合：
+ * While {@link McpAsyncServer} uses Project Reactor's Mono and Flux types for
+ * non-blocking operations, this class converts those into blocking calls, making it more
+ * suitable for:
  * <ul>
- * <li>传统的同步应用程序</li>
- * <li>简单的脚本场景</li>
- * <li>测试和调试</li>
- * <li>响应式编程增加不必要复杂性的情况</li>
+ * <li>Traditional synchronous applications
+ * <li>Simple scripting scenarios
+ * <li>Testing and debugging
+ * <li>Cases where reactive programming adds unnecessary complexity
  * </ul>
  *
  * <p>
- * 服务器支持通过 {@link #addTool}、{@link #addResource} 和 {@link #addPrompt} 等方法
- * 在运行时修改其功能，并在配置为这样做时自动通知连接的客户端。
+ * The server supports runtime modification of its capabilities through methods like
+ * {@link #addTool}, {@link #addResource}, and {@link #addPrompt}, automatically notifying
+ * connected clients of changes when configured to do so.
  *
  * @author Christian Tzolov
  * @author Dariusz Jędrzejczyk
@@ -47,13 +52,13 @@
 public class McpSyncServer {
 
 	/**
-	 * 底层的异步服务器实例
+	 * The async server to wrap.
 	 */
 	private final McpAsyncServer asyncServer;
 
 	/**
-	 * 构造函数，使用异步服务器实例创建同步服务器
-	 * @param asyncServer 异步服务器实例
+	 * Creates a new synchronous server that wraps the provided async server.
+	 * @param asyncServer The async server to wrap
 	 */
 	public McpSyncServer(McpAsyncServer asyncServer) {
 		Assert.notNull(asyncServer, "Async server must not be null");
@@ -61,15 +66,10 @@
 	}
 
 	/**
-<<<<<<< HEAD
-	 * 列出所有根资源
-	 * @return 包含根资源列表的结果
-=======
 	 * Retrieves the list of all roots provided by the client.
 	 * @return The list of roots
 	 * @deprecated This method will be removed in 0.9.0. Use
 	 * {@link McpSyncServerExchange#listRoots()}.
->>>>>>> 3e2139fa
 	 */
 	@Deprecated
 	public McpSchema.ListRootsResult listRoots() {
@@ -77,17 +77,11 @@
 	}
 
 	/**
-<<<<<<< HEAD
-	 * 使用游标列出根资源
-	 * @param cursor 分页游标
-	 * @return 包含根资源列表的结果
-=======
 	 * Retrieves a paginated list of roots provided by the server.
 	 * @param cursor Optional pagination cursor from a previous list request
 	 * @return The list of roots
 	 * @deprecated This method will be removed in 0.9.0. Use
 	 * {@link McpSyncServerExchange#listRoots(String)}.
->>>>>>> 3e2139fa
 	 */
 	@Deprecated
 	public McpSchema.ListRootsResult listRoots(String cursor) {
@@ -95,15 +89,10 @@
 	}
 
 	/**
-<<<<<<< HEAD
-	 * 添加新工具
-	 * @param toolHandler 工具处理器
-=======
 	 * Add a new tool handler.
 	 * @param toolHandler The tool handler to add
 	 * @deprecated This method will be removed in 0.9.0. Use
 	 * {@link #addTool(McpServerFeatures.SyncToolSpecification)}.
->>>>>>> 3e2139fa
 	 */
 	@Deprecated
 	public void addTool(McpServerFeatures.SyncToolRegistration toolHandler) {
@@ -111,10 +100,6 @@
 	}
 
 	/**
-<<<<<<< HEAD
-	 * 移除指定工具
-	 * @param toolName 工具名称
-=======
 	 * Add a new tool handler.
 	 * @param toolHandler The tool handler to add
 	 */
@@ -125,22 +110,16 @@
 	/**
 	 * Remove a tool handler.
 	 * @param toolName The name of the tool handler to remove
->>>>>>> 3e2139fa
 	 */
 	public void removeTool(String toolName) {
 		this.asyncServer.removeTool(toolName).block();
 	}
 
 	/**
-<<<<<<< HEAD
-	 * 添加新资源
-	 * @param resourceHandler 资源处理器
-=======
 	 * Add a new resource handler.
 	 * @param resourceHandler The resource handler to add
 	 * @deprecated This method will be removed in 0.9.0. Use
 	 * {@link #addResource(McpServerFeatures.SyncResourceSpecification)}.
->>>>>>> 3e2139fa
 	 */
 	@Deprecated
 	public void addResource(McpServerFeatures.SyncResourceRegistration resourceHandler) {
@@ -148,10 +127,6 @@
 	}
 
 	/**
-<<<<<<< HEAD
-	 * 移除指定资源
-	 * @param resourceUri 资源URI
-=======
 	 * Add a new resource handler.
 	 * @param resourceHandler The resource handler to add
 	 */
@@ -162,22 +137,16 @@
 	/**
 	 * Remove a resource handler.
 	 * @param resourceUri The URI of the resource handler to remove
->>>>>>> 3e2139fa
 	 */
 	public void removeResource(String resourceUri) {
 		this.asyncServer.removeResource(resourceUri).block();
 	}
 
 	/**
-<<<<<<< HEAD
-	 * 添加新提示词
-	 * @param promptRegistration 提示词注册信息
-=======
 	 * Add a new prompt handler.
 	 * @param promptRegistration The prompt registration to add
 	 * @deprecated This method will be removed in 0.9.0. Use
 	 * {@link #addPrompt(McpServerFeatures.SyncPromptSpecification)}.
->>>>>>> 3e2139fa
 	 */
 	@Deprecated
 	public void addPrompt(McpServerFeatures.SyncPromptRegistration promptRegistration) {
@@ -185,10 +154,6 @@
 	}
 
 	/**
-<<<<<<< HEAD
-	 * 移除指定提示词
-	 * @param promptName 提示词名称
-=======
 	 * Add a new prompt handler.
 	 * @param promptSpecification The prompt specification to add
 	 */
@@ -199,45 +164,39 @@
 	/**
 	 * Remove a prompt handler.
 	 * @param promptName The name of the prompt handler to remove
->>>>>>> 3e2139fa
 	 */
 	public void removePrompt(String promptName) {
 		this.asyncServer.removePrompt(promptName).block();
 	}
 
 	/**
-	 * 通知客户端工具列表已更改
+	 * Notify clients that the list of available tools has changed.
 	 */
 	public void notifyToolsListChanged() {
 		this.asyncServer.notifyToolsListChanged().block();
 	}
 
 	/**
-	 * 获取服务器能力配置
-	 * @return 服务器能力配置对象
+	 * Get the server capabilities that define the supported features and functionality.
+	 * @return The server capabilities
 	 */
 	public McpSchema.ServerCapabilities getServerCapabilities() {
 		return this.asyncServer.getServerCapabilities();
 	}
 
 	/**
-	 * 获取服务器实现信息
-	 * @return 服务器实现信息对象
+	 * Get the server implementation information.
+	 * @return The server implementation details
 	 */
 	public McpSchema.Implementation getServerInfo() {
 		return this.asyncServer.getServerInfo();
 	}
 
 	/**
-<<<<<<< HEAD
-	 * 获取客户端能力配置
-	 * @return 客户端能力配置对象
-=======
 	 * Get the client capabilities that define the supported features and functionality.
 	 * @return The client capabilities
 	 * @deprecated This method will be removed in 0.9.0. Use
 	 * {@link McpSyncServerExchange#getClientCapabilities()}.
->>>>>>> 3e2139fa
 	 */
 	@Deprecated
 	public ClientCapabilities getClientCapabilities() {
@@ -245,15 +204,10 @@
 	}
 
 	/**
-<<<<<<< HEAD
-	 * 获取客户端实现信息
-	 * @return 客户端实现信息对象
-=======
 	 * Get the client implementation information.
 	 * @return The client implementation details
 	 * @deprecated This method will be removed in 0.9.0. Use
 	 * {@link McpSyncServerExchange#getClientInfo()}.
->>>>>>> 3e2139fa
 	 */
 	@Deprecated
 	public McpSchema.Implementation getClientInfo() {
@@ -261,55 +215,50 @@
 	}
 
 	/**
-	 * 通知客户端资源列表已更改
+	 * Notify clients that the list of available resources has changed.
 	 */
 	public void notifyResourcesListChanged() {
 		this.asyncServer.notifyResourcesListChanged().block();
 	}
 
 	/**
-	 * 通知客户端提示词列表已更改
+	 * Notify clients that the list of available prompts has changed.
 	 */
 	public void notifyPromptsListChanged() {
 		this.asyncServer.notifyPromptsListChanged().block();
 	}
 
 	/**
-	 * 发送日志通知
-	 * @param loggingMessageNotification 日志消息通知
+	 * Send a logging message notification to all clients.
+	 * @param loggingMessageNotification The logging message notification to send
 	 */
 	public void loggingNotification(LoggingMessageNotification loggingMessageNotification) {
 		this.asyncServer.loggingNotification(loggingMessageNotification).block();
 	}
 
 	/**
-	 * 优雅关闭服务器
+	 * Close the server gracefully.
 	 */
 	public void closeGracefully() {
 		this.asyncServer.closeGracefully().block();
 	}
 
 	/**
-	 * 强制关闭服务器
+	 * Close the server immediately.
 	 */
 	public void close() {
 		this.asyncServer.close();
 	}
 
 	/**
-	 * 获取底层的异步服务器实例
-	 * @return 异步服务器实例
+	 * Get the underlying async server instance.
+	 * @return The wrapped async server
 	 */
 	public McpAsyncServer getAsyncServer() {
 		return this.asyncServer;
 	}
 
 	/**
-<<<<<<< HEAD
-	 * 创建新消息
-	 * @param createMessageRequest 创建消息请求
-	 * @return 包含创建结果的消息
-=======
 	 * Create a new message using the sampling capabilities of the client. The Model
 	 * Context Protocol (MCP) provides a standardized way for servers to request LLM
 	 * sampling ("completions" or "generations") from language models via clients.
@@ -335,7 +284,6 @@
 	 * Specification</a>
 	 * @deprecated This method will be removed in 0.9.0. Use
 	 * {@link McpSyncServerExchange#createMessage(McpSchema.CreateMessageRequest)}.
->>>>>>> 3e2139fa
 	 */
 	@Deprecated
 	public McpSchema.CreateMessageResult createMessage(McpSchema.CreateMessageRequest createMessageRequest) {
