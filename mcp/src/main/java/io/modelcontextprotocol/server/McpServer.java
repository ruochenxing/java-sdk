--- conflicted
+++ resolved
@@ -25,47 +25,33 @@
 import reactor.core.publisher.Mono;
 
 /**
- * MCP（Model Context Protocol）服务器的工厂类。MCP服务器通过标准化接口向AI模型暴露工具、资源和提示词。
+ * Factory class for creating Model Context Protocol (MCP) servers. MCP servers expose
+ * tools, resources, and prompts to AI models through a standardized interface.
  *
  * <p>
- * 该类作为实现MCP规范服务器端的主要入口点。服务器的主要职责包括：
+ * This class serves as the main entry point for implementing the server-side of the MCP
+ * specification. The server's responsibilities include:
  * <ul>
- * <li>暴露可被模型调用的工具以执行操作</li>
- * <li>提供对资源的访问，为模型提供上下文</li>
- * <li>管理用于结构化模型交互的提示词模板</li>
- * <li>处理客户端连接和请求</li>
- * <li>实现功能协商</li>
+ * <li>Exposing tools that models can invoke to perform actions
+ * <li>Providing access to resources that give models context
+ * <li>Managing prompt templates for structured model interactions
+ * <li>Handling client connections and requests
+ * <li>Implementing capability negotiation
  * </ul>
  *
  * <p>
- * 线程安全说明：
- * - 同步服务器：按顺序处理请求，适合简单场景
- * - 异步服务器：通过响应式编程模型处理并发请求，适合高并发场景
+ * Thread Safety: Both synchronous and asynchronous server implementations are
+ * thread-safe. The synchronous server processes requests sequentially, while the
+ * asynchronous server can handle concurrent requests safely through its reactive
+ * programming model.
  *
  * <p>
- * 错误处理：
- * - 使用McpError类提供统一的错误处理机制
- * - 错误会被适当地传播给客户端
- * - 服务器实现应提供有意义的错误消息
+ * Error Handling: The server implementations provide robust error handling through the
+ * McpError class. Errors are properly propagated to clients while maintaining the
+ * server's stability. Server implementations should use appropriate error codes and
+ * provide meaningful error messages to help diagnose issues.
  *
  * <p>
-<<<<<<< HEAD
- * 基础同步服务器创建示例：
- * <pre>{@code
- * McpServer.sync(transport)
- *     .serverInfo("my-server", "1.0.0")
- *     .tool(new Tool("calculator", "执行计算", schema),
- *           args -> new CallToolResult("结果: " + calculate(args)))
- *     .build();
- * }</pre>
- *
- * 基础异步服务器创建示例：
- * <pre>{@code
- * McpServer.async(transport)
- *     .serverInfo("my-server", "1.0.0")
- *     .tool(new Tool("calculator", "执行计算", schema),
- *           args -> Mono.just(new CallToolResult("结果: " + calculate(args))))
-=======
  * The class provides factory methods to create either:
  * <ul>
  * <li>{@link McpAsyncServer} for non-blocking operations with reactive responses
@@ -87,38 +73,24 @@
  *     .tool(new Tool("calculator", "Performs calculations", schema),
  *           (exchange, args) -> Mono.fromSupplier(() -> calculate(args))
  *               .map(result -> new CallToolResult("Result: " + result)))
->>>>>>> 3e2139fa
  *     .build();
  * }</pre>
  *
  * <p>
-<<<<<<< HEAD
- * 完整的异步配置示例：
- * <pre>{@code
- * McpServer.async(transport)
-=======
  * Example with comprehensive asynchronous configuration: <pre>{@code
  * McpServer.async(transportProvider)
->>>>>>> 3e2139fa
  *     .serverInfo("advanced-server", "2.0.0")
  *     .capabilities(new ServerCapabilities(...))
- *     // 注册工具
+ *     // Register tools
  *     .tools(
-<<<<<<< HEAD
- *         new McpServerFeatures.AsyncToolRegistration(calculatorTool,
- *             args -> Mono.just(new CallToolResult("结果: " + calculate(args)))),
- *         new McpServerFeatures.AsyncToolRegistration(weatherTool,
- *             args -> Mono.just(new CallToolResult("天气: " + getWeather(args))))
-=======
  *         new McpServerFeatures.AsyncToolSpecification(calculatorTool,
  *             (exchange, args) -> Mono.fromSupplier(() -> calculate(args))
  *                 .map(result -> new CallToolResult("Result: " + result))),
  *         new McpServerFeatures.AsyncToolSpecification(weatherTool,
  *             (exchange, args) -> Mono.fromSupplier(() -> getWeather(args))
  *                 .map(result -> new CallToolResult("Weather: " + result)))
->>>>>>> 3e2139fa
  *     )
- *     // 注册资源
+ *     // Register resources
  *     .resources(
  *         new McpServerFeatures.AsyncResourceSpecification(fileResource,
  *             (exchange, req) -> Mono.fromSupplier(() -> readFile(req))
@@ -127,12 +99,12 @@
  *             (exchange, req) -> Mono.fromSupplier(() -> queryDb(req))
  *                 .map(ReadResourceResult::new))
  *     )
- *     // 添加资源模板
+ *     // Add resource templates
  *     .resourceTemplates(
- *         new ResourceTemplate("file://{path}", "访问文件"),
- *         new ResourceTemplate("db://{table}", "访问数据库")
+ *         new ResourceTemplate("file://{path}", "Access files"),
+ *         new ResourceTemplate("db://{table}", "Access database")
  *     )
- *     // 注册提示词
+ *     // Register prompts
  *     .prompts(
  *         new McpServerFeatures.AsyncPromptSpecification(analysisPrompt,
  *             (exchange, req) -> Mono.fromSupplier(() -> generateAnalysisPrompt(req))
@@ -153,14 +125,6 @@
 public interface McpServer {
 
 	/**
-<<<<<<< HEAD
-	 * 创建同步MCP服务器的工厂方法。
-	 * 同步服务器在处理下一个请求之前会完成当前请求的处理，
-	 * 这使得它们实现更简单，但在并发操作时性能可能较低。
-	 * @param transport 用于MCP通信的传输层实现
-	 * @return 一个新的 {@link SyncSpec} 实例，用于配置服务器
-	 * @throws IllegalArgumentException 如果transport为null
-=======
 	 * Starts building a synchronous MCP server that provides blocking operations.
 	 * Synchronous servers block the current Thread's execution upon each request before
 	 * giving the control back to the caller, making them simpler to implement but
@@ -181,7 +145,6 @@
 	 * @return A new instance of {@link SyncSpec} for configuring the server.
 	 * @deprecated This method will be removed in 0.9.0. Use
 	 * {@link #sync(McpServerTransportProvider)} instead.
->>>>>>> 3e2139fa
 	 */
 	@Deprecated
 	static SyncSpec sync(ServerMcpTransport transport) {
@@ -189,22 +152,6 @@
 	}
 
 	/**
-<<<<<<< HEAD
-	 * 创建异步MCP服务器的工厂方法。
-	 * 异步服务器可以使用函数式范式和非阻塞服务器传输同时处理多个请求，
-	 * 这使得它们在高并发场景下更高效，但实现更复杂。
-	 * @param transport 用于MCP通信的传输层实现
-	 * @return 一个新的 {@link AsyncSpec} 实例，用于配置服务器
-	 * @throws IllegalArgumentException 如果transport为null
-	 */
-	static AsyncSpec async(ServerMcpTransport transport) {
-		return new AsyncSpec(transport);
-	}
-
-	/**
-	 * 异步服务器规范类。
-	 * 用于配置和构建异步MCP服务器的所有必要参数。
-=======
 	 * Starts building an asynchronous MCP server that provides non-blocking operations.
 	 * Asynchronous servers can handle multiple requests concurrently on a single Thread
 	 * using a functional paradigm with non-blocking server transports, making them more
@@ -1061,121 +1008,104 @@
 	 * Asynchronous server specification.
 	 *
 	 * @deprecated
->>>>>>> 3e2139fa
 	 */
 	@Deprecated
 	class AsyncSpec {
 
-		/**
-		 * 默认的服务器信息配置
-		 */
 		private static final McpSchema.Implementation DEFAULT_SERVER_INFO = new McpSchema.Implementation("mcp-server",
 				"1.0.0");
 
-		/**
-		 * MCP通信的传输层实现
-		 */
 		private final ServerMcpTransport transport;
 
-<<<<<<< HEAD
-		/**
-		 * 服务器实现信息，包含名称和版本
-		 */
-=======
 		private ObjectMapper objectMapper;
 
->>>>>>> 3e2139fa
 		private McpSchema.Implementation serverInfo = DEFAULT_SERVER_INFO;
 
-		/**
-		 * 服务器能力配置，定义服务器支持的功能特性
-		 */
 		private McpSchema.ServerCapabilities serverCapabilities;
 
 		/**
-		 * MCP服务器暴露的工具列表。
-		 * 工具允许AI模型与外部系统交互，例如查询数据库、调用API或执行计算。
-		 * 每个工具都有唯一的名称和描述其功能的元数据。
+		 * The Model Context Protocol (MCP) allows servers to expose tools that can be
+		 * invoked by language models. Tools enable models to interact with external
+		 * systems, such as querying databases, calling APIs, or performing computations.
+		 * Each tool is uniquely identified by a name and includes metadata describing its
+		 * schema.
 		 */
 		private final List<McpServerFeatures.AsyncToolRegistration> tools = new ArrayList<>();
 
 		/**
-		 * MCP服务器暴露的资源映射。
-		 * 资源允许服务器共享数据以为AI模型提供上下文，如文件、数据库模式或应用特定信息。
-		 * 每个资源都由URI唯一标识。
+		 * The Model Context Protocol (MCP) provides a standardized way for servers to
+		 * expose resources to clients. Resources allow servers to share data that
+		 * provides context to language models, such as files, database schemas, or
+		 * application-specific information. Each resource is uniquely identified by a
+		 * URI.
 		 */
 		private final Map<String, McpServerFeatures.AsyncResourceRegistration> resources = new HashMap<>();
 
-		/**
-		 * 资源模板列表，定义了动态资源访问的模式
-		 */
 		private final List<ResourceTemplate> resourceTemplates = new ArrayList<>();
 
 		/**
-		 * MCP服务器暴露的提示词模板映射。
-		 * 提示词允许服务器提供结构化的消息和指令，用于与AI模型交互。
-		 * 客户端可以发现可用的提示词，获取其内容，并提供参数来自定义它们。
+		 * The Model Context Protocol (MCP) provides a standardized way for servers to
+		 * expose prompt templates to clients. Prompts allow servers to provide structured
+		 * messages and instructions for interacting with language models. Clients can
+		 * discover available prompts, retrieve their contents, and provide arguments to
+		 * customize them.
 		 */
 		private final Map<String, McpServerFeatures.AsyncPromptRegistration> prompts = new HashMap<>();
 
-		/**
-		 * 根资源变更的监听器列表
-		 */
 		private final List<Function<List<McpSchema.Root>, Mono<Void>>> rootsChangeConsumers = new ArrayList<>();
 
-		/**
-		 * 构造函数
-		 * @param transport MCP通信的传输层实现
-		 * @throws IllegalArgumentException 如果transport为null
-		 */
 		private AsyncSpec(ServerMcpTransport transport) {
 			Assert.notNull(transport, "Transport must not be null");
 			this.transport = transport;
 		}
 
 		/**
-		 * 设置服务器实现信息。
-		 * 这些信息将在连接初始化期间与客户端共享，有助于版本兼容性、调试和服务器识别。
-		 * 
-		 * @param serverInfo 服务器实现详情，包括名称和版本
-		 * @return 当前构建器实例，用于方法链式调用
-		 * @throws IllegalArgumentException 如果serverInfo为null
+		 * Sets the server implementation information that will be shared with clients
+		 * during connection initialization. This helps with version compatibility,
+		 * debugging, and server identification.
+		 * @param serverInfo The server implementation details including name and version.
+		 * Must not be null.
+		 * @return This builder instance for method chaining
+		 * @throws IllegalArgumentException if serverInfo is null
 		 */
 		public AsyncSpec serverInfo(McpSchema.Implementation serverInfo) {
-			Assert.notNull(serverInfo, "服务器信息不能为null");
+			Assert.notNull(serverInfo, "Server info must not be null");
 			this.serverInfo = serverInfo;
 			return this;
 		}
 
 		/**
-		 * 使用名称和版本字符串设置服务器实现信息。
-		 * 这是{@link #serverInfo(McpSchema.Implementation)}方法的便捷替代方案。
-		 * 
-		 * @param name 服务器名称，不能为null或空
-		 * @param version 服务器版本，不能为null或空
-		 * @return 当前构建器实例，用于方法链式调用
-		 * @throws IllegalArgumentException 如果name或version为null或空
+		 * Sets the server implementation information using name and version strings. This
+		 * is a convenience method alternative to
+		 * {@link #serverInfo(McpSchema.Implementation)}.
+		 * @param name The server name. Must not be null or empty.
+		 * @param version The server version. Must not be null or empty.
+		 * @return This builder instance for method chaining
+		 * @throws IllegalArgumentException if name or version is null or empty
+		 * @see #serverInfo(McpSchema.Implementation)
 		 */
 		public AsyncSpec serverInfo(String name, String version) {
-			Assert.hasText(name, "名称不能为null或空");
-			Assert.hasText(version, "版本不能为null或空");
+			Assert.hasText(name, "Name must not be null or empty");
+			Assert.hasText(version, "Version must not be null or empty");
 			this.serverInfo = new McpSchema.Implementation(name, version);
 			return this;
 		}
 
 		/**
-		 * 设置服务器能力配置。
-		 * 这些能力将在连接初始化期间向客户端公布。能力定义了服务器支持的功能，例如：
+		 * Sets the server capabilities that will be advertised to clients during
+		 * connection initialization. Capabilities define what features the server
+		 * supports, such as:
 		 * <ul>
-		 * <li>工具执行</li>
-		 * <li>资源访问</li>
-		 * <li>提示词处理</li>
-		 * <li>流式响应</li>
-		 * <li>批量操作</li>
+		 * <li>Tool execution
+		 * <li>Resource access
+		 * <li>Prompt handling
+		 * <li>Streaming responses
+		 * <li>Batch operations
 		 * </ul>
-		 * 
-		 * @param serverCapabilities 服务器能力配置
-		 * @return 当前构建器实例，用于方法链式调用
+		 * @param serverCapabilities The server capabilities configuration. Must not be
+		 * null.
+		 * @return This builder instance for method chaining
+		 * @throws IllegalArgumentException if serverCapabilities is null
 		 */
 		public AsyncSpec capabilities(McpSchema.ServerCapabilities serverCapabilities) {
 			this.serverCapabilities = serverCapabilities;
@@ -1183,61 +1113,63 @@
 		}
 
 		/**
-		 * 添加单个工具及其实现处理器到服务器。
-		 * 这是一个便捷方法，无需显式创建AsyncToolRegistration。
-		 *
-		 * 使用示例：
-		 * <pre>{@code
+		 * Adds a single tool with its implementation handler to the server. This is a
+		 * convenience method for registering individual tools without creating a
+		 * {@link McpServerFeatures.AsyncToolRegistration} explicitly.
+		 *
+		 * <p>
+		 * Example usage: <pre>{@code
 		 * .tool(
-		 *     new Tool("calculator", "执行计算操作", schema),
-		 *     args -> Mono.just(new CallToolResult("结果: " + calculate(args)))
-		 * )
-		 * }</pre>
-		 * 
-		 * @param tool 工具定义，包括名称、描述和模式
-		 * @param handler 实现工具逻辑的函数
-		 * @return 当前构建器实例，用于方法链式调用
-		 * @throws IllegalArgumentException 如果tool或handler为null
-		 */
-		public AsyncSpec tool(McpSchema.Tool tool, 
-							Function<Map<String, Object>, Mono<CallToolResult>> handler) {
-			Assert.notNull(tool, "工具不能为null");
-			Assert.notNull(handler, "处理器不能为null");
+		 *     new Tool("calculator", "Performs calculations", schema),
+		 *     args -> Mono.just(new CallToolResult("Result: " + calculate(args)))
+		 * )
+		 * }</pre>
+		 * @param tool The tool definition including name, description, and schema. Must
+		 * not be null.
+		 * @param handler The function that implements the tool's logic. Must not be null.
+		 * @return This builder instance for method chaining
+		 * @throws IllegalArgumentException if tool or handler is null
+		 */
+		public AsyncSpec tool(McpSchema.Tool tool, Function<Map<String, Object>, Mono<CallToolResult>> handler) {
+			Assert.notNull(tool, "Tool must not be null");
+			Assert.notNull(handler, "Handler must not be null");
+
 			this.tools.add(new McpServerFeatures.AsyncToolRegistration(tool, handler));
-			return this;
-		}
-
-		/**
-		 * 使用List添加多个工具及其处理器到服务器。
-		 * 当工具是动态生成或从配置源加载时，此方法很有用。
-		 *
-		 * @param toolRegistrations 要添加的工具注册列表，不能为null
-		 * @return 当前构建器实例，用于方法链式调用
-		 * @throws IllegalArgumentException 如果toolRegistrations为null
+
+			return this;
+		}
+
+		/**
+		 * Adds multiple tools with their handlers to the server using a List. This method
+		 * is useful when tools are dynamically generated or loaded from a configuration
+		 * source.
+		 * @param toolRegistrations The list of tool registrations to add. Must not be
+		 * null.
+		 * @return This builder instance for method chaining
+		 * @throws IllegalArgumentException if toolRegistrations is null
 		 * @see #tools(McpServerFeatures.AsyncToolRegistration...)
 		 */
 		public AsyncSpec tools(List<McpServerFeatures.AsyncToolRegistration> toolRegistrations) {
-			Assert.notNull(toolRegistrations, "工具处理器列表不能为null");
+			Assert.notNull(toolRegistrations, "Tool handlers list must not be null");
 			this.tools.addAll(toolRegistrations);
 			return this;
 		}
 
 		/**
-		 * 使用可变参数添加多个工具及其处理器到服务器。
-		 * 此方法提供了一种便捷的方式来内联注册多个工具。
-		 *
-		 * 使用示例：
-		 * <pre>{@code
+		 * Adds multiple tools with their handlers to the server using varargs. This
+		 * method provides a convenient way to register multiple tools inline.
+		 *
+		 * <p>
+		 * Example usage: <pre>{@code
 		 * .tools(
 		 *     new McpServerFeatures.AsyncToolRegistration(calculatorTool, calculatorHandler),
 		 *     new McpServerFeatures.AsyncToolRegistration(weatherTool, weatherHandler),
 		 *     new McpServerFeatures.AsyncToolRegistration(fileManagerTool, fileManagerHandler)
 		 * )
 		 * }</pre>
-		 * 
-		 * @param toolRegistrations 要添加的工具注册列表，不能为null
-		 * @return 当前构建器实例，用于方法链式调用
-		 * @throws IllegalArgumentException 如果toolRegistrations为null
+		 * @param toolRegistrations The tool registrations to add. Must not be null.
+		 * @return This builder instance for method chaining
+		 * @throws IllegalArgumentException if toolRegistrations is null
 		 * @see #tools(List)
 		 */
 		public AsyncSpec tools(McpServerFeatures.AsyncToolRegistration... toolRegistrations) {
@@ -1248,31 +1180,31 @@
 		}
 
 		/**
-		 * 使用Map注册多个资源及其处理器。
-		 * 当资源是动态生成或从配置源加载时，此方法很有用。
-		 *
-		 * @param resourceRegsitrations 资源名称到注册的映射，不能为null
-		 * @return 当前构建器实例，用于方法链式调用
-		 * @throws IllegalArgumentException 如果resourceRegsitrations为null
+		 * Registers multiple resources with their handlers using a Map. This method is
+		 * useful when resources are dynamically generated or loaded from a configuration
+		 * source.
+		 * @param resourceRegsitrations Map of resource name to registration. Must not be
+		 * null.
+		 * @return This builder instance for method chaining
+		 * @throws IllegalArgumentException if resourceRegsitrations is null
 		 * @see #resources(McpServerFeatures.AsyncResourceRegistration...)
 		 */
 		public AsyncSpec resources(Map<String, McpServerFeatures.AsyncResourceRegistration> resourceRegsitrations) {
-			Assert.notNull(resourceRegsitrations, "资源处理器映射不能为null");
+			Assert.notNull(resourceRegsitrations, "Resource handlers map must not be null");
 			this.resources.putAll(resourceRegsitrations);
 			return this;
 		}
 
 		/**
-		 * 使用List注册多个资源及其处理器。
-		 * 当需要从集合中批量添加资源时，此方法很有用。
-		 *
-		 * @param resourceRegsitrations 资源注册列表，不能为null
-		 * @return 当前构建器实例，用于方法链式调用
-		 * @throws IllegalArgumentException 如果resourceRegsitrations为null
+		 * Registers multiple resources with their handlers using a List. This method is
+		 * useful when resources need to be added in bulk from a collection.
+		 * @param resourceRegsitrations List of resource registrations. Must not be null.
+		 * @return This builder instance for method chaining
+		 * @throws IllegalArgumentException if resourceRegsitrations is null
 		 * @see #resources(McpServerFeatures.AsyncResourceRegistration...)
 		 */
 		public AsyncSpec resources(List<McpServerFeatures.AsyncResourceRegistration> resourceRegsitrations) {
-			Assert.notNull(resourceRegsitrations, "资源处理器列表不能为null");
+			Assert.notNull(resourceRegsitrations, "Resource handlers list must not be null");
 			for (McpServerFeatures.AsyncResourceRegistration resource : resourceRegsitrations) {
 				this.resources.put(resource.resource().uri(), resource);
 			}
@@ -1280,24 +1212,24 @@
 		}
 
 		/**
-		 * 使用可变参数注册多个资源及其处理器。
-		 * 此方法提供了一种便捷的方式来内联注册多个资源。
-		 *
-		 * 使用示例：
-		 * <pre>{@code
+		 * Registers multiple resources with their handlers using varargs. This method
+		 * provides a convenient way to register multiple resources inline.
+		 *
+		 * <p>
+		 * Example usage: <pre>{@code
 		 * .resources(
 		 *     new McpServerFeatures.AsyncResourceRegistration(fileResource, fileHandler),
 		 *     new McpServerFeatures.AsyncResourceRegistration(dbResource, dbHandler),
 		 *     new McpServerFeatures.AsyncResourceRegistration(apiResource, apiHandler)
 		 * )
 		 * }</pre>
-		 * 
-		 * @param resourceRegistrations 要添加的资源注册列表，不能为null
-		 * @return 当前构建器实例，用于方法链式调用
-		 * @throws IllegalArgumentException 如果resourceRegistrations为null
+		 * @param resourceRegistrations The resource registrations to add. Must not be
+		 * null.
+		 * @return This builder instance for method chaining
+		 * @throws IllegalArgumentException if resourceRegistrations is null
 		 */
 		public AsyncSpec resources(McpServerFeatures.AsyncResourceRegistration... resourceRegistrations) {
-			Assert.notNull(resourceRegistrations, "资源处理器列表不能为null");
+			Assert.notNull(resourceRegistrations, "Resource handlers list must not be null");
 			for (McpServerFeatures.AsyncResourceRegistration resource : resourceRegistrations) {
 				this.resources.put(resource.resource().uri(), resource);
 			}
@@ -1305,19 +1237,19 @@
 		}
 
 		/**
-		 * 设置用于定义动态资源访问模式的资源模板。
-		 * 模板使用带有占位符的URI模式，这些占位符可以在运行时填充。
-		 *
-		 * 使用示例：
-		 * <pre>{@code
+		 * Sets the resource templates that define patterns for dynamic resource access.
+		 * Templates use URI patterns with placeholders that can be filled at runtime.
+		 *
+		 * <p>
+		 * Example usage: <pre>{@code
 		 * .resourceTemplates(
-		 *     new ResourceTemplate("file://{path}", "通过路径访问文件"),
-		 *     new ResourceTemplate("db://{table}/{id}", "访问数据库记录")
-		 * )
-		 * }</pre>
-		 * 
-		 * @param resourceTemplates 资源模板列表，如果为null则清除现有模板
-		 * @return 当前构建器实例，用于方法链式调用
+		 *     new ResourceTemplate("file://{path}", "Access files by path"),
+		 *     new ResourceTemplate("db://{table}/{id}", "Access database records")
+		 * )
+		 * }</pre>
+		 * @param resourceTemplates List of resource templates. If null, clears existing
+		 * templates.
+		 * @return This builder instance for method chaining
 		 * @see #resourceTemplates(ResourceTemplate...)
 		 */
 		public AsyncSpec resourceTemplates(List<ResourceTemplate> resourceTemplates) {
@@ -1326,11 +1258,10 @@
 		}
 
 		/**
-		 * 使用可变参数设置资源模板。
-		 * 这是{@link #resourceTemplates(List)}方法的便捷替代方案。
-		 *
-		 * @param resourceTemplates 要设置的资源模板
-		 * @return 当前构建器实例，用于方法链式调用
+		 * Sets the resource templates using varargs for convenience. This is an
+		 * alternative to {@link #resourceTemplates(List)}.
+		 * @param resourceTemplates The resource templates to set.
+		 * @return This builder instance for method chaining
 		 * @see #resourceTemplates(List)
 		 */
 		public AsyncSpec resourceTemplates(ResourceTemplate... resourceTemplates) {
@@ -1341,21 +1272,20 @@
 		}
 
 		/**
-		 * 使用Map注册多个提示词及其处理器。
-		 * 当提示词是动态生成或从配置源加载时，此方法很有用。
-		 *
-		 * 使用示例：
-		 * <pre>{@code
-		 * Map<String, PromptRegistration> prompts = new HashMap<>();
+		 * Registers multiple prompts with their handlers using a Map. This method is
+		 * useful when prompts are dynamically generated or loaded from a configuration
+		 * source.
+		 *
+		 * <p>
+		 * Example usage: <pre>{@code
 		 * .prompts(Map.of("analysis", new McpServerFeatures.AsyncPromptRegistration(
-		 *     new Prompt("analysis", "代码分析模板"),
+		 *     new Prompt("analysis", "Code analysis template"),
 		 *     request -> Mono.just(new GetPromptResult(generateAnalysisPrompt(request)))
 		 * )));
 		 * }</pre>
-		 * 
-		 * @param prompts 提示词名称到注册的映射，不能为null
-		 * @return 当前构建器实例，用于方法链式调用
-		 * @throws IllegalArgumentException 如果prompts为null
+		 * @param prompts Map of prompt name to registration. Must not be null.
+		 * @return This builder instance for method chaining
+		 * @throws IllegalArgumentException if prompts is null
 		 */
 		public AsyncSpec prompts(Map<String, McpServerFeatures.AsyncPromptRegistration> prompts) {
 			this.prompts.putAll(prompts);
@@ -1363,12 +1293,11 @@
 		}
 
 		/**
-		 * 使用List注册多个提示词及其处理器。
-		 * 当需要从集合中批量添加提示词时，此方法很有用。
-		 *
-		 * @param prompts 提示词注册列表，不能为null
-		 * @return 当前构建器实例，用于方法链式调用
-		 * @throws IllegalArgumentException 如果prompts为null
+		 * Registers multiple prompts with their handlers using a List. This method is
+		 * useful when prompts need to be added in bulk from a collection.
+		 * @param prompts List of prompt registrations. Must not be null.
+		 * @return This builder instance for method chaining
+		 * @throws IllegalArgumentException if prompts is null
 		 * @see #prompts(McpServerFeatures.AsyncPromptRegistration...)
 		 */
 		public AsyncSpec prompts(List<McpServerFeatures.AsyncPromptRegistration> prompts) {
@@ -1379,21 +1308,20 @@
 		}
 
 		/**
-		 * 使用可变参数注册多个提示词及其处理器。
-		 * 此方法提供了一种便捷的方式来内联注册多个提示词。
-		 *
-		 * 使用示例：
-		 * <pre>{@code
+		 * Registers multiple prompts with their handlers using varargs. This method
+		 * provides a convenient way to register multiple prompts inline.
+		 *
+		 * <p>
+		 * Example usage: <pre>{@code
 		 * .prompts(
 		 *     new McpServerFeatures.AsyncPromptRegistration(analysisPrompt, analysisHandler),
 		 *     new McpServerFeatures.AsyncPromptRegistration(summaryPrompt, summaryHandler),
 		 *     new McpServerFeatures.AsyncPromptRegistration(reviewPrompt, reviewHandler)
 		 * )
 		 * }</pre>
-		 * 
-		 * @param prompts 要添加的提示词注册列表，不能为null
-		 * @return 当前构建器实例，用于方法链式调用
-		 * @throws IllegalArgumentException 如果prompts为null
+		 * @param prompts The prompt registrations to add. Must not be null.
+		 * @return This builder instance for method chaining
+		 * @throws IllegalArgumentException if prompts is null
 		 */
 		public AsyncSpec prompts(McpServerFeatures.AsyncPromptRegistration... prompts) {
 			for (McpServerFeatures.AsyncPromptRegistration prompt : prompts) {
@@ -1403,40 +1331,40 @@
 		}
 
 		/**
-		 * 注册一个在根资源列表变更时会被通知的消费者。
-		 * 这对于动态更新资源可用性很有用，例如当新文件被添加或删除时。
-		 *
-		 * @param consumer 要注册的消费者，不能为null
-		 * @return 当前构建器实例，用于方法链式调用
-		 * @throws IllegalArgumentException 如果consumer为null
+		 * Registers a consumer that will be notified when the list of roots changes. This
+		 * is useful for updating resource availability dynamically, such as when new
+		 * files are added or removed.
+		 * @param consumer The consumer to register. Must not be null.
+		 * @return This builder instance for method chaining
+		 * @throws IllegalArgumentException if consumer is null
 		 */
 		public AsyncSpec rootsChangeConsumer(Function<List<McpSchema.Root>, Mono<Void>> consumer) {
-			Assert.notNull(consumer, "消费者不能为null");
+			Assert.notNull(consumer, "Consumer must not be null");
 			this.rootsChangeConsumers.add(consumer);
 			return this;
 		}
 
 		/**
-		 * 注册多个在根资源列表变更时会被通知的消费者。
-		 * 当需要一次注册多个消费者时，此方法很有用。
-		 *
-		 * @param consumers 要注册的消费者列表，不能为null
-		 * @return 当前构建器实例，用于方法链式调用
-		 * @throws IllegalArgumentException 如果consumers为null
+		 * Registers multiple consumers that will be notified when the list of roots
+		 * changes. This method is useful when multiple consumers need to be registered at
+		 * once.
+		 * @param consumers The list of consumers to register. Must not be null.
+		 * @return This builder instance for method chaining
+		 * @throws IllegalArgumentException if consumers is null
 		 */
 		public AsyncSpec rootsChangeConsumers(List<Function<List<McpSchema.Root>, Mono<Void>>> consumers) {
-			Assert.notNull(consumers, "消费者列表不能为null");
+			Assert.notNull(consumers, "Consumers list must not be null");
 			this.rootsChangeConsumers.addAll(consumers);
 			return this;
 		}
 
 		/**
-		 * 使用可变参数注册多个在根资源列表变更时会被通知的消费者。
-		 * 此方法提供了一种便捷的方式来内联注册多个消费者。
-		 *
-		 * @param consumers 要注册的消费者列表，不能为null
-		 * @return 当前构建器实例，用于方法链式调用
-		 * @throws IllegalArgumentException 如果consumers为null
+		 * Registers multiple consumers that will be notified when the list of roots
+		 * changes using varargs. This method provides a convenient way to register
+		 * multiple consumers inline.
+		 * @param consumers The consumers to register. Must not be null.
+		 * @return This builder instance for method chaining
+		 * @throws IllegalArgumentException if consumers is null
 		 */
 		public AsyncSpec rootsChangeConsumers(
 				@SuppressWarnings("unchecked") Function<List<McpSchema.Root>, Mono<Void>>... consumers) {
@@ -1447,9 +1375,9 @@
 		}
 
 		/**
-		 * 构建一个提供非阻塞操作的异步MCP服务器。
-		 *
-		 * @return 使用此构建器设置配置的新{@link McpAsyncServer}实例
+		 * Builds an asynchronous MCP server that provides non-blocking operations.
+		 * @return A new instance of {@link McpAsyncServer} configured with this builder's
+		 * settings
 		 */
 		public McpAsyncServer build() {
 			var tools = this.tools.stream().map(McpServerFeatures.AsyncToolRegistration::toSpecification).toList();
@@ -1478,138 +1406,111 @@
 	}
 
 	/**
-<<<<<<< HEAD
-	 * 同步服务器规范类。
-	 * 用于配置和构建同步MCP服务器的所有必要参数。
-	 * 同步服务器按顺序处理请求，适合简单场景。
-=======
 	 * Synchronous server specification.
 	 *
 	 * @deprecated
->>>>>>> 3e2139fa
 	 */
 	@Deprecated
 	class SyncSpec {
 
-		/**
-		 * 默认的服务器信息配置
-		 */
 		private static final McpSchema.Implementation DEFAULT_SERVER_INFO = new McpSchema.Implementation("mcp-server",
 				"1.0.0");
 
-		/**
-		 * MCP通信的传输层实现
-		 */
 		private final ServerMcpTransport transport;
 
-<<<<<<< HEAD
-		/**
-		 * 服务器实现信息，包含名称和版本
-		 */
-=======
 		private final McpServerTransportProvider transportProvider;
 
 		private ObjectMapper objectMapper;
 
->>>>>>> 3e2139fa
 		private McpSchema.Implementation serverInfo = DEFAULT_SERVER_INFO;
 
-		/**
-		 * 服务器能力配置，定义服务器支持的功能特性
-		 */
 		private McpSchema.ServerCapabilities serverCapabilities;
 
 		/**
-		 * MCP服务器暴露的工具列表。
-		 * 工具允许AI模型与外部系统交互，例如查询数据库、调用API或执行计算。
-		 * 每个工具都有唯一的名称和描述其功能的元数据。
+		 * The Model Context Protocol (MCP) allows servers to expose tools that can be
+		 * invoked by language models. Tools enable models to interact with external
+		 * systems, such as querying databases, calling APIs, or performing computations.
+		 * Each tool is uniquely identified by a name and includes metadata describing its
+		 * schema.
 		 */
 		private final List<McpServerFeatures.SyncToolRegistration> tools = new ArrayList<>();
 
 		/**
-		 * MCP服务器暴露的资源映射。
-		 * 资源允许服务器共享数据以为AI模型提供上下文，如文件、数据库模式或应用特定信息。
-		 * 每个资源都由URI唯一标识。
+		 * The Model Context Protocol (MCP) provides a standardized way for servers to
+		 * expose resources to clients. Resources allow servers to share data that
+		 * provides context to language models, such as files, database schemas, or
+		 * application-specific information. Each resource is uniquely identified by a
+		 * URI.
 		 */
 		private final Map<String, McpServerFeatures.SyncResourceRegistration> resources = new HashMap<>();
 
-		/**
-		 * 资源模板列表，定义了动态资源访问的模式
-		 */
 		private final List<ResourceTemplate> resourceTemplates = new ArrayList<>();
 
 		/**
-		 * MCP服务器暴露的提示词模板映射。
-		 * 提示词允许服务器提供结构化的消息和指令，用于与AI模型交互。
-		 * 客户端可以发现可用的提示词，获取其内容，并提供参数来自定义它们。
+		 * The Model Context Protocol (MCP) provides a standardized way for servers to
+		 * expose prompt templates to clients. Prompts allow servers to provide structured
+		 * messages and instructions for interacting with language models. Clients can
+		 * discover available prompts, retrieve their contents, and provide arguments to
+		 * customize them.
 		 */
 		private final Map<String, McpServerFeatures.SyncPromptRegistration> prompts = new HashMap<>();
 
-		/**
-		 * 根资源变更的监听器列表
-		 */
 		private final List<Consumer<List<McpSchema.Root>>> rootsChangeConsumers = new ArrayList<>();
 
-<<<<<<< HEAD
-		/**
-		 * 构造函数
-		 * @param transport MCP通信的传输层实现
-		 * @throws IllegalArgumentException 如果transport为null
-		 */
-=======
 		private SyncSpec(McpServerTransportProvider transportProvider) {
 			Assert.notNull(transportProvider, "Transport provider must not be null");
 			this.transportProvider = transportProvider;
 			this.transport = null;
 		}
 
->>>>>>> 3e2139fa
 		private SyncSpec(ServerMcpTransport transport) {
-			Assert.notNull(transport, "传输层不能为null");
+			Assert.notNull(transport, "Transport must not be null");
 			this.transport = transport;
 			this.transportProvider = null;
 		}
 
 		/**
-		 * 设置服务器实现信息。
-		 * 这些信息将在连接初始化期间与客户端共享，有助于版本兼容性、调试和服务器识别。
-		 * 
-		 * @param serverInfo 服务器实现详情，包括名称和版本
-		 * @return 当前构建器实例，用于方法链式调用
-		 * @throws IllegalArgumentException 如果serverInfo为null
+		 * Sets the server implementation information that will be shared with clients
+		 * during connection initialization. This helps with version compatibility,
+		 * debugging, and server identification.
+		 * @param serverInfo The server implementation details including name and version.
+		 * Must not be null.
+		 * @return This builder instance for method chaining
+		 * @throws IllegalArgumentException if serverInfo is null
 		 */
 		public SyncSpec serverInfo(McpSchema.Implementation serverInfo) {
-			Assert.notNull(serverInfo, "服务器信息不能为null");
+			Assert.notNull(serverInfo, "Server info must not be null");
 			this.serverInfo = serverInfo;
 			return this;
 		}
 
 		/**
-		 * 使用名称和版本字符串设置服务器实现信息。
-		 * 这是{@link #serverInfo(McpSchema.Implementation)}方法的便捷替代方案。
-		 * 
-		 * @param name 服务器名称，不能为null或空
-		 * @param version 服务器版本，不能为null或空
-		 * @return 当前构建器实例，用于方法链式调用
-		 * @throws IllegalArgumentException 如果name或version为null或空
+		 * Sets the server implementation information using name and version strings. This
+		 * is a convenience method alternative to
+		 * {@link #serverInfo(McpSchema.Implementation)}.
+		 * @param name The server name. Must not be null or empty.
+		 * @param version The server version. Must not be null or empty.
+		 * @return This builder instance for method chaining
+		 * @throws IllegalArgumentException if name or version is null or empty
 		 * @see #serverInfo(McpSchema.Implementation)
 		 */
 		public SyncSpec serverInfo(String name, String version) {
-			Assert.hasText(name, "名称不能为null或空");
-			Assert.hasText(version, "版本不能为null或空");
+			Assert.hasText(name, "Name must not be null or empty");
+			Assert.hasText(version, "Version must not be null or empty");
 			this.serverInfo = new McpSchema.Implementation(name, version);
 			return this;
 		}
 
 		/**
-		 * 设置服务器能力配置。
-		 * 这些能力将在连接初始化期间向客户端公布。能力定义了服务器支持的功能，例如：
+		 * Sets the server capabilities that will be advertised to clients during
+		 * connection initialization. Capabilities define what features the server
+		 * supports, such as:
 		 * <ul>
-		 * <li>工具执行</li>
-		 * <li>资源访问</li>
-		 * <li>提示词处理</li>
-		 * <li>流式响应</li>
-		 * <li>批量操作</li>
+		 * <li>Tool execution
+		 * <li>Resource access
+		 * <li>Prompt handling
+		 * <li>Streaming responses
+		 * <li>Batch operations
 		 * </ul>
 		 * @param serverCapabilities The server capabilities configuration. Must not be
 		 * null.
@@ -1622,31 +1523,26 @@
 		}
 
 		/**
-<<<<<<< HEAD
-		 * 添加单个工具及其实现处理器到服务器。
-		 * 这是一个便捷方法，无需显式创建SyncToolRegistration。
-=======
 		 * Adds a single tool with its implementation handler to the server. This is a
 		 * convenience method for registering individual tools without creating a
 		 * {@link McpServerFeatures.SyncToolRegistration} explicitly.
->>>>>>> 3e2139fa
-		 *
-		 * 使用示例：
-		 * <pre>{@code
+		 *
+		 * <p>
+		 * Example usage: <pre>{@code
 		 * .tool(
-		 *     new Tool("calculator", "执行计算操作", schema),
-		 *     args -> new CallToolResult("结果: " + calculate(args))
-		 * )
-		 * }</pre>
-		 * 
-		 * @param tool 工具定义，包括名称、描述和模式
-		 * @param handler 实现工具逻辑的函数
-		 * @return 当前构建器实例，用于方法链式调用
-		 * @throws IllegalArgumentException 如果tool或handler为null
+		 *     new Tool("calculator", "Performs calculations", schema),
+		 *     args -> new CallToolResult("Result: " + calculate(args))
+		 * )
+		 * }</pre>
+		 * @param tool The tool definition including name, description, and schema. Must
+		 * not be null.
+		 * @param handler The function that implements the tool's logic. Must not be null.
+		 * @return This builder instance for method chaining
+		 * @throws IllegalArgumentException if tool or handler is null
 		 */
 		public SyncSpec tool(McpSchema.Tool tool, Function<Map<String, Object>, McpSchema.CallToolResult> handler) {
-			Assert.notNull(tool, "工具不能为null");
-			Assert.notNull(handler, "处理器不能为null");
+			Assert.notNull(tool, "Tool must not be null");
+			Assert.notNull(handler, "Handler must not be null");
 
 			this.tools.add(new McpServerFeatures.SyncToolRegistration(tool, handler));
 
@@ -1654,36 +1550,36 @@
 		}
 
 		/**
-		 * 使用List添加多个工具及其处理器到服务器。
-		 * 当工具是动态生成或从配置源加载时，此方法很有用。
-		 *
-		 * @param toolRegistrations 要添加的工具注册列表，不能为null
-		 * @return 当前构建器实例，用于方法链式调用
-		 * @throws IllegalArgumentException 如果toolRegistrations为null
+		 * Adds multiple tools with their handlers to the server using a List. This method
+		 * is useful when tools are dynamically generated or loaded from a configuration
+		 * source.
+		 * @param toolRegistrations The list of tool registrations to add. Must not be
+		 * null.
+		 * @return This builder instance for method chaining
+		 * @throws IllegalArgumentException if toolRegistrations is null
 		 * @see #tools(McpServerFeatures.SyncToolRegistration...)
 		 */
 		public SyncSpec tools(List<McpServerFeatures.SyncToolRegistration> toolRegistrations) {
-			Assert.notNull(toolRegistrations, "工具处理器列表不能为null");
+			Assert.notNull(toolRegistrations, "Tool handlers list must not be null");
 			this.tools.addAll(toolRegistrations);
 			return this;
 		}
 
 		/**
-		 * 使用可变参数添加多个工具及其处理器到服务器。
-		 * 此方法提供了一种便捷的方式来内联注册多个工具。
-		 *
-		 * 使用示例：
-		 * <pre>{@code
+		 * Adds multiple tools with their handlers to the server using varargs. This
+		 * method provides a convenient way to register multiple tools inline.
+		 *
+		 * <p>
+		 * Example usage: <pre>{@code
 		 * .tools(
 		 *     new ToolRegistration(calculatorTool, calculatorHandler),
 		 *     new ToolRegistration(weatherTool, weatherHandler),
 		 *     new ToolRegistration(fileManagerTool, fileManagerHandler)
 		 * )
 		 * }</pre>
-		 * 
-		 * @param toolRegistrations 要添加的工具注册列表，不能为null
-		 * @return 当前构建器实例，用于方法链式调用
-		 * @throws IllegalArgumentException 如果toolRegistrations为null
+		 * @param toolRegistrations The tool registrations to add. Must not be null.
+		 * @return This builder instance for method chaining
+		 * @throws IllegalArgumentException if toolRegistrations is null
 		 * @see #tools(List)
 		 */
 		public SyncSpec tools(McpServerFeatures.SyncToolRegistration... toolRegistrations) {
