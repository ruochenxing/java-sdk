/*
 * Copyright 2024-2024 the original author or authors.
 */

package io.modelcontextprotocol.server;

import com.fasterxml.jackson.databind.ObjectMapper;
import io.modelcontextprotocol.server.transport.WebMvcSseServerTransportProvider;
import org.apache.catalina.Context;
import org.apache.catalina.LifecycleException;
import org.apache.catalina.startup.Tomcat;
import org.junit.jupiter.api.Timeout;

import org.springframework.context.annotation.Bean;
import org.springframework.context.annotation.Configuration;
import org.springframework.web.context.support.AnnotationConfigWebApplicationContext;
import org.springframework.web.servlet.DispatcherServlet;
import org.springframework.web.servlet.config.annotation.EnableWebMvc;
import org.springframework.web.servlet.function.RouterFunction;
import org.springframework.web.servlet.function.ServerResponse;

@Timeout(15)
class WebMvcSseSyncServerTransportTests extends AbstractMcpSyncServerTests {

<<<<<<< HEAD
    private static final String MESSAGE_ENDPOINT = "/mcp/message";

    private static final int PORT = 8181;

    private Tomcat tomcat;

    private WebMvcSseServerTransport transport;

    @Configuration
    @EnableWebMvc
    static class TestConfig {

        @Bean
        public WebMvcSseServerTransport webMvcSseServerTransport() {
            return new WebMvcSseServerTransport(new ObjectMapper(), MESSAGE_ENDPOINT);
        }

        @Bean
        public RouterFunction<ServerResponse> routerFunction(WebMvcSseServerTransport transport) {
            return transport.getRouterFunction();
        }

    }

    private AnnotationConfigWebApplicationContext appContext;

    @Override
    protected ServerMcpTransport createMcpTransport() {
        // Set up Tomcat first
        tomcat = new Tomcat();
        tomcat.setPort(PORT);

        // Set Tomcat base directory to java.io.tmpdir to avoid permission issues
        String baseDir = System.getProperty("java.io.tmpdir");
        tomcat.setBaseDir(baseDir);

        // Use the same directory for document base
        Context context = tomcat.addContext("", baseDir);

        // Create and configure Spring WebMvc context
        appContext = new AnnotationConfigWebApplicationContext();
        appContext.register(TestConfig.class);
        appContext.setServletContext(context.getServletContext());
        appContext.refresh();

        // Get the transport from Spring context
        transport = appContext.getBean(WebMvcSseServerTransport.class);

        // Create DispatcherServlet with our Spring context
        DispatcherServlet dispatcherServlet = new DispatcherServlet(appContext);
        // dispatcherServlet.setThrowExceptionIfNoHandlerFound(true);

        // Add servlet to Tomcat and get the wrapper
        var wrapper = Tomcat.addServlet(context, "dispatcherServlet", dispatcherServlet);
        wrapper.setLoadOnStartup(1);
        context.addServletMappingDecoded("/*", "dispatcherServlet");

        try {
            tomcat.start();
            tomcat.getConnector(); // Create and start the connector
        } catch (LifecycleException e) {
            throw new RuntimeException("Failed to start Tomcat", e);
        }

        return transport;
    }

    @Override
    protected void onStart() {
    }

    @Override
    protected void onClose() {
        if (transport != null) {
            transport.closeGracefully().block();
        }
        if (appContext != null) {
            appContext.close();
        }
        if (tomcat != null) {
            try {
                tomcat.stop();
                tomcat.destroy();
            } catch (LifecycleException e) {
                throw new RuntimeException("Failed to stop Tomcat", e);
            }
        }
    }
=======
	private static final String MESSAGE_ENDPOINT = "/mcp/message";

	private static final int PORT = 8181;

	private Tomcat tomcat;

	private WebMvcSseServerTransportProvider transportProvider;

	@Configuration
	@EnableWebMvc
	static class TestConfig {

		@Bean
		public WebMvcSseServerTransportProvider webMvcSseServerTransportProvider() {
			return new WebMvcSseServerTransportProvider(new ObjectMapper(), MESSAGE_ENDPOINT);
		}

		@Bean
		public RouterFunction<ServerResponse> routerFunction(WebMvcSseServerTransportProvider transportProvider) {
			return transportProvider.getRouterFunction();
		}

	}

	private AnnotationConfigWebApplicationContext appContext;

	@Override
	protected WebMvcSseServerTransportProvider createMcpTransportProvider() {
		// Set up Tomcat first
		tomcat = new Tomcat();
		tomcat.setPort(PORT);

		// Set Tomcat base directory to java.io.tmpdir to avoid permission issues
		String baseDir = System.getProperty("java.io.tmpdir");
		tomcat.setBaseDir(baseDir);

		// Use the same directory for document base
		Context context = tomcat.addContext("", baseDir);

		// Create and configure Spring WebMvc context
		appContext = new AnnotationConfigWebApplicationContext();
		appContext.register(TestConfig.class);
		appContext.setServletContext(context.getServletContext());
		appContext.refresh();

		// Get the transport from Spring context
		transportProvider = appContext.getBean(WebMvcSseServerTransportProvider.class);

		// Create DispatcherServlet with our Spring context
		DispatcherServlet dispatcherServlet = new DispatcherServlet(appContext);
		// dispatcherServlet.setThrowExceptionIfNoHandlerFound(true);

		// Add servlet to Tomcat and get the wrapper
		var wrapper = Tomcat.addServlet(context, "dispatcherServlet", dispatcherServlet);
		wrapper.setLoadOnStartup(1);
		context.addServletMappingDecoded("/*", "dispatcherServlet");

		try {
			tomcat.start();
			tomcat.getConnector(); // Create and start the connector
		}
		catch (LifecycleException e) {
			throw new RuntimeException("Failed to start Tomcat", e);
		}

		return transportProvider;
	}

	@Override
	protected void onStart() {
	}

	@Override
	protected void onClose() {
		if (transportProvider != null) {
			transportProvider.closeGracefully().block();
		}
		if (appContext != null) {
			appContext.close();
		}
		if (tomcat != null) {
			try {
				tomcat.stop();
				tomcat.destroy();
			}
			catch (LifecycleException e) {
				throw new RuntimeException("Failed to stop Tomcat", e);
			}
		}
	}
>>>>>>> 3e2139fa

}<|MERGE_RESOLUTION|>--- conflicted
+++ resolved
@@ -22,96 +22,6 @@
 @Timeout(15)
 class WebMvcSseSyncServerTransportTests extends AbstractMcpSyncServerTests {
 
-<<<<<<< HEAD
-    private static final String MESSAGE_ENDPOINT = "/mcp/message";
-
-    private static final int PORT = 8181;
-
-    private Tomcat tomcat;
-
-    private WebMvcSseServerTransport transport;
-
-    @Configuration
-    @EnableWebMvc
-    static class TestConfig {
-
-        @Bean
-        public WebMvcSseServerTransport webMvcSseServerTransport() {
-            return new WebMvcSseServerTransport(new ObjectMapper(), MESSAGE_ENDPOINT);
-        }
-
-        @Bean
-        public RouterFunction<ServerResponse> routerFunction(WebMvcSseServerTransport transport) {
-            return transport.getRouterFunction();
-        }
-
-    }
-
-    private AnnotationConfigWebApplicationContext appContext;
-
-    @Override
-    protected ServerMcpTransport createMcpTransport() {
-        // Set up Tomcat first
-        tomcat = new Tomcat();
-        tomcat.setPort(PORT);
-
-        // Set Tomcat base directory to java.io.tmpdir to avoid permission issues
-        String baseDir = System.getProperty("java.io.tmpdir");
-        tomcat.setBaseDir(baseDir);
-
-        // Use the same directory for document base
-        Context context = tomcat.addContext("", baseDir);
-
-        // Create and configure Spring WebMvc context
-        appContext = new AnnotationConfigWebApplicationContext();
-        appContext.register(TestConfig.class);
-        appContext.setServletContext(context.getServletContext());
-        appContext.refresh();
-
-        // Get the transport from Spring context
-        transport = appContext.getBean(WebMvcSseServerTransport.class);
-
-        // Create DispatcherServlet with our Spring context
-        DispatcherServlet dispatcherServlet = new DispatcherServlet(appContext);
-        // dispatcherServlet.setThrowExceptionIfNoHandlerFound(true);
-
-        // Add servlet to Tomcat and get the wrapper
-        var wrapper = Tomcat.addServlet(context, "dispatcherServlet", dispatcherServlet);
-        wrapper.setLoadOnStartup(1);
-        context.addServletMappingDecoded("/*", "dispatcherServlet");
-
-        try {
-            tomcat.start();
-            tomcat.getConnector(); // Create and start the connector
-        } catch (LifecycleException e) {
-            throw new RuntimeException("Failed to start Tomcat", e);
-        }
-
-        return transport;
-    }
-
-    @Override
-    protected void onStart() {
-    }
-
-    @Override
-    protected void onClose() {
-        if (transport != null) {
-            transport.closeGracefully().block();
-        }
-        if (appContext != null) {
-            appContext.close();
-        }
-        if (tomcat != null) {
-            try {
-                tomcat.stop();
-                tomcat.destroy();
-            } catch (LifecycleException e) {
-                throw new RuntimeException("Failed to stop Tomcat", e);
-            }
-        }
-    }
-=======
 	private static final String MESSAGE_ENDPOINT = "/mcp/message";
 
 	private static final int PORT = 8181;
@@ -202,6 +112,5 @@
 			}
 		}
 	}
->>>>>>> 3e2139fa
 
 }