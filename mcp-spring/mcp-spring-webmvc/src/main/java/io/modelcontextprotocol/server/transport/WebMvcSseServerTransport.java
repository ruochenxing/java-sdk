--- conflicted
+++ resolved
@@ -28,39 +28,38 @@
 import org.springframework.web.servlet.function.ServerResponse.SseBuilder;
 
 /**
- * 基于 Spring WebMVC 实现的服务器端 SSE (Server-Sent Events) 传输层，用于 Model Context Protocol (MCP) 的双向通信。
- * 该实现提供了同步 WebMVC 操作和响应式编程模式之间的桥梁，以保持与响应式传输接口的兼容性。
+ * Server-side implementation of the Model Context Protocol (MCP) transport layer using
+ * HTTP with Server-Sent Events (SSE) through Spring WebMVC. This implementation provides
+ * a bridge between synchronous WebMVC operations and reactive programming patterns to
+ * maintain compatibility with the reactive transport interface.
  *
  * @deprecated This class will be removed in 0.9.0. Use
  * {@link WebMvcSseServerTransportProvider}.
  *
  * <p>
- * 主要特性：
+ * Key features:
  * <ul>
- * <li>使用 HTTP POST 实现客户端到服务器的消息传输，使用 SSE 实现服务器到客户端的消息传输</li>
- * <li>通过唯一 ID 管理客户端会话，确保消息可靠传递</li>
- * <li>支持优雅关闭，包括适当的会话清理</li>
- * <li>通过配置的端点提供 JSON-RPC 消息处理</li>
- * <li>包含内置的错误处理和日志记录</li>
+ * <li>Implements bidirectional communication using HTTP POST for client-to-server
+ * messages and SSE for server-to-client messages</li>
+ * <li>Manages client sessions with unique IDs for reliable message delivery</li>
+ * <li>Supports graceful shutdown with proper session cleanup</li>
+ * <li>Provides JSON-RPC message handling through configured endpoints</li>
+ * <li>Includes built-in error handling and logging</li>
  * </ul>
  *
  * <p>
- * 传输层在两个主要端点上运行：
+ * The transport operates on two main endpoints:
  * <ul>
- * <li>{@code /sse} - SSE 端点，客户端在此建立事件流连接</li>
- * <li>可配置的消息端点 - 客户端通过 HTTP POST 发送 JSON-RPC 消息</li>
+ * <li>{@code /sse} - The SSE endpoint where clients establish their event stream
+ * connection</li>
+ * <li>A configurable message endpoint where clients send their JSON-RPC messages via HTTP
+ * POST</li>
  * </ul>
  *
  * <p>
-<<<<<<< HEAD
- * 此实现使用 {@link ConcurrentHashMap} 以线程安全的方式管理多个客户端会话。
- * 每个客户端会话都被分配一个唯一 ID 并维护自己的 SSE 连接。
- *
-=======
  * This implementation uses {@link ConcurrentHashMap} to safely manage multiple client
  * sessions in a thread-safe manner. Each client session is assigned a unique ID and
  * maintains its own SSE connection.
->>>>>>> 3e2139fa
  * @author Christian Tzolov
  * @author Alexandros Pappas
  * @see ServerMcpTransport
@@ -72,61 +71,51 @@
 	private static final Logger logger = LoggerFactory.getLogger(WebMvcSseServerTransport.class);
 
 	/**
-	 * 通过 SSE 连接发送的 JSON-RPC 消息的事件类型。
+	 * Event type for JSON-RPC messages sent through the SSE connection.
 	 */
 	public static final String MESSAGE_EVENT_TYPE = "message";
 
 	/**
-	 * 发送消息端点 URI 给客户端的事件类型。
+	 * Event type for sending the message endpoint URI to clients.
 	 */
 	public static final String ENDPOINT_EVENT_TYPE = "endpoint";
 
 	/**
-	 * MCP 传输规范指定的默认 SSE 端点路径。
+	 * Default SSE endpoint path as specified by the MCP transport specification.
 	 */
 	public static final String DEFAULT_SSE_ENDPOINT = "/sse";
 
-	/**
-	 * 用于 JSON 序列化/反序列化的 ObjectMapper 实例。
-	 */
 	private final ObjectMapper objectMapper;
 
-	/**
-	 * 客户端发送 JSON-RPC 消息的端点 URI。
-	 */
 	private final String messageEndpoint;
 
-	/**
-	 * SSE 连接的端点 URI。
-	 */
 	private final String sseEndpoint;
 
-	/**
-	 * 定义 HTTP 端点的路由函数。
-	 */
 	private final RouterFunction<ServerResponse> routerFunction;
 
 	/**
-	 * 活动客户端会话的映射，以会话 ID 为键。
+	 * Map of active client sessions, keyed by session ID.
 	 */
 	private final ConcurrentHashMap<String, ClientSession> sessions = new ConcurrentHashMap<>();
 
 	/**
-	 * 指示传输层是否正在关闭的标志。
+	 * Flag indicating if the transport is shutting down.
 	 */
 	private volatile boolean isClosing = false;
 
 	/**
-	 * 处理传入的 JSON-RPC 消息并生成响应的函数。
+	 * The function to process incoming JSON-RPC messages and produce responses.
 	 */
 	private Function<Mono<McpSchema.JSONRPCMessage>, Mono<McpSchema.JSONRPCMessage>> connectHandler;
 
 	/**
-	 * 构造一个新的 WebMvcSseServerTransport 实例。
-	 * @param objectMapper 用于消息 JSON 序列化/反序列化的 ObjectMapper
-	 * @param messageEndpoint 客户端应通过 HTTP POST 发送 JSON-RPC 消息的端点 URI。
-	 * 此端点将通过 SSE 连接的初始端点事件通知给客户端。
-	 * @throws IllegalArgumentException 如果 objectMapper 或 messageEndpoint 为 null
+	 * Constructs a new WebMvcSseServerTransport instance.
+	 * @param objectMapper The ObjectMapper to use for JSON serialization/deserialization
+	 * of messages.
+	 * @param messageEndpoint The endpoint URI where clients should send their JSON-RPC
+	 * messages via HTTP POST. This endpoint will be communicated to clients through the
+	 * SSE connection's initial endpoint event.
+	 * @throws IllegalArgumentException if either objectMapper or messageEndpoint is null
 	 */
 	public WebMvcSseServerTransport(ObjectMapper objectMapper, String messageEndpoint, String sseEndpoint) {
 		Assert.notNull(objectMapper, "ObjectMapper must not be null");
@@ -143,35 +132,41 @@
 	}
 
 	/**
-	 * 使用默认 SSE 端点构造一个新的 WebMvcSseServerTransport 实例。
-	 * @param objectMapper 用于消息 JSON 序列化/反序列化的 ObjectMapper
-	 * @param messageEndpoint 客户端应通过 HTTP POST 发送 JSON-RPC 消息的端点 URI。
-	 * 此端点将通过 SSE 连接的初始端点事件通知给客户端。
-	 * @throws IllegalArgumentException 如果 objectMapper 或 messageEndpoint 为 null
+	 * Constructs a new WebMvcSseServerTransport instance with the default SSE endpoint.
+	 * @param objectMapper The ObjectMapper to use for JSON serialization/deserialization
+	 * of messages.
+	 * @param messageEndpoint The endpoint URI where clients should send their JSON-RPC
+	 * messages via HTTP POST. This endpoint will be communicated to clients through the
+	 * SSE connection's initial endpoint event.
+	 * @throws IllegalArgumentException if either objectMapper or messageEndpoint is null
 	 */
 	public WebMvcSseServerTransport(ObjectMapper objectMapper, String messageEndpoint) {
 		this(objectMapper, messageEndpoint, DEFAULT_SSE_ENDPOINT);
 	}
 
 	/**
-	 * 设置此传输层的消息处理器。在 WebMVC SSE 实现中，此方法仅存储处理器以供后续使用，
-	 * 因为连接是由客户端而不是服务器发起的。
-	 * @param connectionHandler 处理传入的 JSON-RPC 消息并生成响应的函数
-	 * @return 一个空的 Mono，因为服务器不发起连接
+	 * Sets up the message handler for this transport. In the WebMVC SSE implementation,
+	 * this method only stores the handler for later use, as connections are initiated by
+	 * clients rather than the server.
+	 * @param connectionHandler The function to process incoming JSON-RPC messages and
+	 * produce responses
+	 * @return An empty Mono since the server doesn't initiate connections
 	 */
 	@Override
 	public Mono<Void> connect(
 			Function<Mono<McpSchema.JSONRPCMessage>, Mono<McpSchema.JSONRPCMessage>> connectionHandler) {
 		this.connectHandler = connectionHandler;
-		// 服务器端传输层不发起连接
+		// Server-side transport doesn't initiate connections
 		return Mono.empty();
 	}
 
 	/**
-	 * 通过 SSE 连接向所有连接的客户端广播消息。消息被序列化为 JSON 并作为类型为 "message" 的 SSE 事件发送。
-	 * 如果在向特定客户端发送时发生错误，它们会被记录但不会阻止向其他客户端发送。
-	 * @param message 要广播给所有连接客户端的 JSON-RPC 消息
-	 * @return 一个在广播尝试完成时完成的 Mono
+	 * Broadcasts a message to all connected clients through their SSE connections. The
+	 * message is serialized to JSON and sent as an SSE event with type "message". If any
+	 * errors occur during sending to a particular client, they are logged but don't
+	 * prevent sending to other clients.
+	 * @param message The JSON-RPC message to broadcast to all connected clients
+	 * @return A Mono that completes when the broadcast attempt is finished
 	 */
 	@Override
 	public Mono<Void> sendMessage(McpSchema.JSONRPCMessage message) {
@@ -202,15 +197,18 @@
 	}
 
 	/**
-	 * 处理来自客户端的新 SSE 连接请求，通过创建新会话并建立 SSE 连接。此方法：
-	 * <ul>
-	 * <li>生成唯一的会话 ID</li>
-	 * <li>创建带有 SSE builder 的新 ClientSession</li>
-	 * <li>发送初始端点事件以通知客户端在哪里发送消息</li>
-	 * <li>在会话映射中维护会话</li>
-	 * </ul>
-	 * @param request 传入的服务器请求
-	 * @return 配置为 SSE 通信的 ServerResponse，如果服务器正在关闭或连接失败则返回错误响应
+	 * Handles new SSE connection requests from clients by creating a new session and
+	 * establishing an SSE connection. This method:
+	 * <ul>
+	 * <li>Generates a unique session ID</li>
+	 * <li>Creates a new ClientSession with an SSE builder</li>
+	 * <li>Sends an initial endpoint event to inform the client where to send
+	 * messages</li>
+	 * <li>Maintains the session in the sessions map</li>
+	 * </ul>
+	 * @param request The incoming server request
+	 * @return A ServerResponse configured for SSE communication, or an error response if
+	 * the server is shutting down or the connection fails
 	 */
 	private ServerResponse handleSseConnection(ServerRequest request) {
 		if (this.isClosing) {
@@ -220,7 +218,7 @@
 		String sessionId = UUID.randomUUID().toString();
 		logger.debug("Creating new SSE connection for session: {}", sessionId);
 
-		// 发送初始端点事件
+		// Send initial endpoint event
 		try {
 			return ServerResponse.sse(sseBuilder -> {
 				sseBuilder.onComplete(() -> {
@@ -252,14 +250,15 @@
 	}
 
 	/**
-	 * 处理来自客户端的传入 JSON-RPC 消息。此方法：
-	 * <ul>
-	 * <li>将请求体反序列化为 JSON-RPC 消息</li>
-	 * <li>通过配置的连接处理器处理消息</li>
-	 * <li>根据处理结果返回适当的 HTTP 响应</li>
-	 * </ul>
-	 * @param request 包含 JSON-RPC 消息的传入服务器请求
-	 * @return 表示成功（200 OK）的 ServerResponse，或在失败时返回带有错误详情的适当错误状态
+	 * Handles incoming JSON-RPC messages from clients. This method:
+	 * <ul>
+	 * <li>Deserializes the request body into a JSON-RPC message</li>
+	 * <li>Processes the message through the configured connect handler</li>
+	 * <li>Returns appropriate HTTP responses based on the processing result</li>
+	 * </ul>
+	 * @param request The incoming server request containing the JSON-RPC message
+	 * @return A ServerResponse indicating success (200 OK) or appropriate error status
+	 * with error details in case of failures
 	 */
 	private ServerResponse handleMessage(ServerRequest request) {
 		if (this.isClosing) {
@@ -270,7 +269,8 @@
 			String body = request.body(String.class);
 			McpSchema.JSONRPCMessage message = McpSchema.deserializeJsonRpcMessage(objectMapper, body);
 
-			// 将消息转换为 Mono，应用处理器，并阻塞等待响应
+			// Convert the message to a Mono, apply the handler, and block for the
+			// response
 			@SuppressWarnings("unused")
 			McpSchema.JSONRPCMessage response = Mono.just(message).transform(connectHandler).block();
 
@@ -287,11 +287,12 @@
 	}
 
 	/**
-	 * 表示具有其关联 SSE 连接的活动客户端会话。每个会话维护：
-	 * <ul>
-	 * <li>唯一的会话标识符</li>
-	 * <li>用于向客户端发送服务器事件的 SSE builder</li>
-	 * <li>会话生命周期事件的日志记录</li>
+	 * Represents an active client session with its associated SSE connection. Each
+	 * session maintains:
+	 * <ul>
+	 * <li>A unique session identifier</li>
+	 * <li>An SSE builder for sending server events to the client</li>
+	 * <li>Logging of session lifecycle events</li>
 	 * </ul>
 	 */
 	private static class ClientSession {
@@ -301,9 +302,9 @@
 		private final SseBuilder sseBuilder;
 
 		/**
-		 * 使用指定的 ID 和 SSE builder 创建新的客户端会话。
-		 * @param id 此会话的唯一标识符
-		 * @param sseBuilder 用于向客户端发送服务器事件的 SSE builder
+		 * Creates a new client session with the specified ID and SSE builder.
+		 * @param id The unique identifier for this session
+		 * @param sseBuilder The SSE builder for sending server events to the client
 		 */
 		ClientSession(String id, SseBuilder sseBuilder) {
 			this.id = id;
@@ -312,8 +313,9 @@
 		}
 
 		/**
-		 * 通过完成 SSE 连接关闭此会话。完成过程中的任何错误都会被记录，
-		 * 但不会阻止会话被标记为已关闭。
+		 * Closes this session by completing the SSE connection. Any errors during
+		 * completion are logged but do not prevent the session from being marked as
+		 * closed.
 		 */
 		void close() {
 			logger.debug("Closing session: {}", id);
@@ -330,11 +332,12 @@
 	}
 
 	/**
-	 * 使用配置的 ObjectMapper 将数据从一种类型转换为另一种类型。这对于处理复杂的 JSON-RPC 参数类型特别有用。
-	 * @param data 要转换的源数据对象
-	 * @param typeRef 目标类型引用
-	 * @return 类型为 T 的转换后的对象
-	 * @param <T> 目标类型
+	 * Converts data from one type to another using the configured ObjectMapper. This is
+	 * particularly useful for handling complex JSON-RPC parameter types.
+	 * @param data The source data object to convert
+	 * @param typeRef The target type reference
+	 * @return The converted object of type T
+	 * @param <T> The target type
 	 */
 	@Override
 	public <T> T unmarshalFrom(Object data, TypeReference<T> typeRef) {
@@ -342,13 +345,13 @@
 	}
 
 	/**
-	 * 启动传输层的优雅关闭。此方法：
-	 * <ul>
-	 * <li>设置关闭标志以防止新连接</li>
-	 * <li>关闭所有活动的 SSE 连接</li>
-	 * <li>移除所有会话记录</li>
-	 * </ul>
-	 * @return 一个在所有清理操作完成时完成的 Mono
+	 * Initiates a graceful shutdown of the transport. This method:
+	 * <ul>
+	 * <li>Sets the closing flag to prevent new connections</li>
+	 * <li>Closes all active SSE connections</li>
+	 * <li>Removes all session records</li>
+	 * </ul>
+	 * @return A Mono that completes when all cleanup operations are finished
 	 */
 	@Override
 	public Mono<Void> closeGracefully() {
@@ -367,12 +370,13 @@
 	}
 
 	/**
-	 * 返回定义此传输层 HTTP 端点的 RouterFunction。路由函数处理两个端点：
-	 * <ul>
-	 * <li>GET /sse - 用于建立 SSE 连接</li>
-	 * <li>POST [messageEndpoint] - 用于接收来自客户端的 JSON-RPC 消息</li>
-	 * </ul>
-	 * @return 配置的用于处理 HTTP 请求的 RouterFunction
+	 * Returns the RouterFunction that defines the HTTP endpoints for this transport. The
+	 * router function handles two endpoints:
+	 * <ul>
+	 * <li>GET /sse - For establishing SSE connections</li>
+	 * <li>POST [messageEndpoint] - For receiving JSON-RPC messages from clients</li>
+	 * </ul>
+	 * @return The configured RouterFunction for handling HTTP requests
 	 */
 	public RouterFunction<ServerResponse> getRouterFunction() {
 		return this.routerFunction;
